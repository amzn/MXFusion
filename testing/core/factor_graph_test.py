import unittest
import uuid
import numpy as np
import mxnet as mx
import mxnet.gluon.nn as nn
import mxfusion.components as mfc
from mxfusion.components.functions import MXFusionGluonFunction
import mxfusion as mf
from mxfusion.common.exceptions import ModelSpecificationError
from mxfusion.components.distributions.normal import Normal
from mxfusion.components import Variable
from mxfusion.models import Model
from mxfusion.components.variables.runtime_variable import add_sample_dimension, is_sampled_array, get_num_samples
from mxfusion.util.testutils import MockMXNetRandomGenerator


class FactorGraphTests(unittest.TestCase):
    """
    Tests the MXFusion.core.factor_graph.FactorGraph class.
    """

    def shape_match(self, old, new, var_map):
        if len(old) != len(new):
            return False
        for o, n in zip(old, new):
            if isinstance(n, mfc.Variable):
                if n != var_map[o]:
                    return False
            elif n != o:
                return False
        return True

    def make_model(self, net):
        component_set = set()
        m = mf.models.Model(verbose=False)
        m.N = mfc.Variable()
        m.f = MXFusionGluonFunction(net, num_outputs=1)
        m.x = mfc.Variable(shape=(m.N,))
        m.r = m.f(m.x)
        for k, v in m.r.factor.parameters.items():
            if k.endswith('_weight') or k.endswith('_bias'):
                d = mf.components.distributions.Normal(mean=mx.nd.array([0]), variance=mx.nd.array([1e6]))
                v.set_prior(d)
                component_set.union(set([v,d]))
        m.y = mf.components.distributions.Categorical.define_variable(log_prob=m.r, num_classes=2, normalization=True, one_hot_encoding=False)
        component_set.union(set([m.N, m.f, m.x, m.r, m.y]))
        return m, component_set

    def make_simple_model(self):
        m = Model()
        mean = Variable()
        variance = Variable()
        m.r = Normal.define_variable(mean=mean, variance=variance)
        return m

    def make_net(self):
        D = 100
        net = nn.HybridSequential(prefix='hybrid0_')
        with net.name_scope():
            net.add(nn.Dense(D, activation="tanh"))
            net.add(nn.Dense(D, activation="tanh"))
            net.add(nn.Dense(2, flatten=True))
        net.initialize(mx.init.Xavier(magnitude=3))
        return net

    def setUp(self):
        self.TESTFILE = "testfile_" + str(uuid.uuid4()) + ".json"
        self.fg = mf.models.FactorGraph(name='test_fg')
        self.D = 10
        self.basic_net = nn.HybridSequential()
        with self.basic_net.name_scope():
            self.basic_net.add(nn.Dense(self.D, activation="relu"))
        self.bnn_net = self.make_net()

    def test_bnn_model(self):

        bnn_fg, component_set = self.make_model(self.bnn_net)
        self.assertTrue(component_set <= set(bnn_fg.components_graph.nodes().keys()),
                        "Variables are all added to _components_graph {} {}".format(component_set, bnn_fg.components_graph.nodes().keys()))
        self.assertTrue(component_set <= bnn_fg.components.keys(), "Variable is added to _components dict. {} {}".format(component_set, bnn_fg.components.keys()))
        # assert False

    def test_add_unresolved_components_distribution(self):
        v = mfc.Variable()
        m = mfc.Variable()
        f = Normal.define_variable(mean=m, variance=v)
        component_set = set((v, m, f))
        self.fg.f = f
        self.assertTrue(component_set <= set(self.fg.components_graph.nodes().keys()),
                        "Variables are all added to _components_graph {} {}".format(component_set, self.fg.components_graph.nodes().keys()))
        self.assertTrue(set((v.uuid, m.uuid, f.uuid)) <= self.fg.components.keys(), "Variable is added to _components dict. {} {}".format(v.uuid, self.fg.components))

    def test_add_unresolved_components_function(self):
        f = MXFusionGluonFunction(self.basic_net, num_outputs=1)
        x = mfc.Variable()
        y = f(x)
        component_set = set((x, y))
        self.fg.y = y
        self.assertTrue(component_set <= set(self.fg.components_graph.nodes().keys()),
                        "Variables are all added to _components_graph {} {}".format(component_set, self.fg.components_graph.nodes().keys()))
        self.assertTrue(set(map(lambda x: x.uuid, component_set)) <= self.fg.components.keys(), "Variable is added to _components dict. {} {}".format(set(map(lambda x: x.uuid, component_set)), self.fg.components.keys()))
        self.assertTrue(len(self.fg.components_graph.nodes().keys()) == 5, "There should be variables for the block parameters and a function evaluation totally 5 nodes in the graph but there were only {} in {}".format(len(self.fg.components_graph.nodes().keys()), self.fg.components_graph.nodes().keys()))

    def test_add_with_variable_success(self):
        v = mfc.Variable()
        self.fg.v = v
        self.assertTrue(v in self.fg.components_graph.nodes(), "Variable is added to _components_graph.")
        self.assertTrue(v.uuid in self.fg.components, "Variable is added to _components dict.")

    def test_assignment_with_variable_success(self):
        v = mfc.Variable()
        self.fg.v = v
        self.assertTrue(v in self.fg.components_graph.nodes(), "Variable is added to _components_graph.")
        self.assertTrue(v.uuid in self.fg.components, "Variable is added to _components dict.")

    def test_remove_variable_success(self):
        v = mfc.Variable()
        self.fg.v = v
        self.assertTrue(v in self.fg.components_graph.nodes(), "Variable is added to _components_graph.")
        self.assertTrue(v.uuid in self.fg.components, "Variable is added to _components dict.")
        self.fg.remove_component(v)
        self.assertFalse(v in self.fg.components_graph.nodes(), "Variable is removed from _components_graph.")
        self.assertFalse(v.uuid in self.fg.components, "Variable is removed from _components dict.")

    def test_remove_nonexistant_variable_failure(self):
        v = mfc.Variable()
        with self.assertRaises(ModelSpecificationError):
            self.fg.remove_component(v)

    def test_replicate_bnn_model(self):
        m, component_set = self.make_model(self.bnn_net)
        m2, var_map = m.clone()
        self.assertTrue(all([k.uuid == v.uuid for k, v in var_map.items()]))
        self.assertTrue(all([v in m.components for v in m2.components]), (set(m2.components) - set(m.components)))
        self.assertTrue(all([v in m2.components for v in m.components]), (set(m.components) - set(m2.components)))
        self.assertTrue(all([self.shape_match(m[i].shape, m2[i].shape, var_map) for i in m.variables]), (m.variables, m2.variables))

    def test_replicate_simple_model(self):
        m = mf.models.Model(verbose=False)
        m.x = mfc.Variable(shape=(2,))
        m.x_mean = mfc.Variable(value=mx.nd.array([0, 1]), shape=(2,))
        m.x_var = mfc.Variable(value=mx.nd.array([1e6]))
        d = mf.components.distributions.Normal(mean=m.x_mean, variance=m.x_var)
        m.x.set_prior(d)
        m2, var_map = m.clone()
        # compare m and m2 components and such for exactness.
        self.assertTrue(all([k.uuid == v.uuid for k, v in var_map.items()]))
        self.assertTrue(set([v.uuid for v in m.components.values()]) ==
                        set([v.uuid for v in m2.components.values()]))
        self.assertTrue(all([v in m.components for v in m2.components]), (set(m2.components) - set(m.components)))
        self.assertTrue(all([v in m2.components for v in m.components]), (set(m.components) - set(m2.components)))
        self.assertTrue(all([m.x.shape == m2.x.shape,
                             m.x_mean.shape == m2.x_mean.shape,
                             m.x_var.shape == m2.x_var.shape]))

    def test_set_prior_after_factor_attach(self):
        fg = mf.models.Model()
        d = mf.components.distributions.Normal(mean=mx.nd.array([1e2]), variance=mx.nd.array([1e6]))
        fg.d = d

        x = mfc.Variable()
        x.set_prior(d)
        self.assertTrue(set([v for _, v in d.successors]) == set([x]))
        self.assertTrue(set([v for _, v in x.predecessors]) == set([d]))
        self.assertTrue(x.graph == d.graph and d.graph == fg.components_graph)

    def test_compute_log_prob(self):
        m = Model()
        v = Variable(shape=(1,))
        m.v2 = Normal.define_variable(mean=v, variance=mx.nd.array([1]))
        m.v3 = Normal.define_variable(mean=m.v2, variance=mx.nd.array([1]), shape=(10,))
        np.random.seed(0)
        v_mx = mx.nd.array(np.random.randn(1))
        v2_mx = mx.nd.array(np.random.randn(1))
        v3_mx = mx.nd.array(np.random.randn(10))

        v_rt = add_sample_dimension(mx.nd, v_mx)
        v2_rt = add_sample_dimension(mx.nd, v2_mx)
        v3_rt = add_sample_dimension(mx.nd, v3_mx)
        variance = m.v2.factor.variance
        variance2 = m.v3.factor.variance
        variance_rt = add_sample_dimension(mx.nd, variance.constant)
        variance2_rt = add_sample_dimension(mx.nd, variance2.constant)
<<<<<<< HEAD
        log_pdf = m.compute_log_prob(F=mx.nd, variables={m.v2.uuid: v2_rt, m.v3.uuid:v3_rt, variance.uuid: variance_rt, variance2.uuid: variance2_rt, v.uuid: v_rt}).asscalar()
=======
        log_pdf = m.log_pdf(F=mx.nd, variables={m.v2.uuid: v2_rt, m.v3.uuid:v3_rt, variance.uuid: variance_rt, variance2.uuid: variance2_rt, v.uuid: v_rt}).asscalar()
>>>>>>> d1300989

        variables = {m.v2.factor.mean.uuid: v_rt, m.v2.factor.variance.uuid: variance_rt, m.v2.factor.random_variable.uuid: v2_rt}
        log_pdf_1 = mx.nd.sum(m.v2.factor.log_pdf(F=mx.nd, variables=variables))
        variables = {m.v3.factor.mean.uuid: v2_rt, m.v3.factor.variance.uuid: variance2_rt, m.v3.factor.random_variable.uuid: v3_rt}
        log_pdf_2 = mx.nd.sum(m.v3.factor.log_pdf(F=mx.nd, variables=variables))

        assert log_pdf == (log_pdf_1 + log_pdf_2).asscalar()

    def test_draw_samples(self):
        np.random.seed(0)
        samples_1_np = np.random.randn(5)
        samples_1 = mx.nd.array(samples_1_np)
        samples_2_np = np.random.randn(50)
        samples_2 = mx.nd.array(samples_2_np)
        m = Model()
        v = Variable(shape=(1,))
        m.v2 = Normal.define_variable(mean=v, variance=mx.nd.array([1]), rand_gen=MockMXNetRandomGenerator(samples_1))
        m.v3 = Normal.define_variable(mean=m.v2, variance=mx.nd.array([0.1]), shape=(10,), rand_gen=MockMXNetRandomGenerator(samples_2))
        np.random.seed(0)
        v_np =np.random.rand(1)
        v_mx = mx.nd.array(v_np)

        v_rt = add_sample_dimension(mx.nd, v_mx)
        variance = m.v2.factor.variance
        variance2 = m.v3.factor.variance
        variance_rt = add_sample_dimension(mx.nd, variance.constant)
        variance2_rt = add_sample_dimension(mx.nd, variance2.constant)
        samples = m.draw_samples(F=mx.nd, num_samples=5, targets=[m.v3.uuid],
        variables={v.uuid: v_rt, variance.uuid: variance_rt, variance2.uuid: variance2_rt})[m.v3.uuid]

        samples_np = v_np + samples_1_np[:, None] + np.sqrt(0.1)*samples_2_np.reshape(5,10)

        assert is_sampled_array(mx.nd, samples) and get_num_samples(mx.nd, samples)==5
        assert np.allclose(samples.asnumpy(), samples_np)

    def test_reconcile_simple_model(self):
        m1 = self.make_simple_model()
        m2 = self.make_simple_model()
        component_map = mf.models.FactorGraph.reconcile_graphs([m1], m2)
        self.assertTrue(len(component_map) == len(m1.components))

    def test_reconcile_bnn_model(self):
        m1, _ = self.make_model(self.make_net())
        m2, _ = self.make_model(self.make_net())
        component_map = mf.models.FactorGraph.reconcile_graphs([m1], m2)
        self.assertTrue(len(component_map) == len(m1.components))

    def test_reconcile_model_and_posterior(self):
        x = np.random.rand(1000, 1)
        y = np.random.rand(1000, 1)
        x_nd, y_nd = mx.nd.array(y), mx.nd.array(x)

        net1 = self.make_net()
        net1(x_nd)
        net2 = self.make_net()
        net2(x_nd)
        m1, _ = self.make_model(net1)
        m2, _ = self.make_model(net2)

        from mxfusion.inference.meanfield import create_Gaussian_meanfield
        from mxfusion.inference import StochasticVariationalInference
        observed1 = [m1.y, m1.x]
        observed2 = [m2.y, m2.x]
        q1 = create_Gaussian_meanfield(model=m1, observed=observed1)
        alg1 = StochasticVariationalInference(num_samples=3, model=m1, posterior=q1, observed=observed1)
        q2 = create_Gaussian_meanfield(model=m2, observed=observed2)
        alg2 = StochasticVariationalInference(num_samples=3, model=m2, posterior=q2, observed=observed2)
        component_map = mf.models.FactorGraph.reconcile_graphs(
            alg1._graphs,
            primary_previous_graph=alg2._graphs[0],
            secondary_previous_graphs=[alg2._graphs[1]])
        assert len(set(component_map)) == \
            len(set(alg1.graphs[0].components.values()).union(
                set(alg1.graphs[1].components.values())))

    def test_save_reload_bnn_graph(self):
        m1, _ = self.make_model(self.make_net())
        m1.save(self.TESTFILE)
        m1_loaded = Model()
        m1_loaded.load_graph(self.TESTFILE)
        m1_loaded_edges = set(m1_loaded.components_graph.edges())
        m1_edges = set(m1.components_graph.edges())

        self.assertTrue(set(m1.components) == set(m1_loaded.components))
        self.assertTrue(set(m1.components_graph.edges()) == set(m1_loaded.components_graph.edges()), m1_edges.symmetric_difference(m1_loaded_edges))
        self.assertTrue(len(m1_loaded.components.values()) == len(set(m1_loaded.components.values())))
        import os
        os.remove(self.TESTFILE)

    def test_save_reload_then_reconcile_simple_graph(self):
        m1 = self.make_simple_model()
        m1.save(self.TESTFILE)
        m1_loaded = Model()
        m1_loaded.load_graph(self.TESTFILE)
        self.assertTrue(set(m1.components) == set(m1_loaded.components))

        m2 = self.make_simple_model()
        component_map = mf.models.FactorGraph.reconcile_graphs([m2], m1_loaded)
        self.assertTrue(len(component_map) == len(m1.components))
        sort_m1 = list(set(map(lambda x: x.uuid, m1.components.values())))
        sort_m1.sort()

        sort_m2 = list(set(map(lambda x: x.uuid, m2.components.values())))
        sort_m2.sort()

        sort_component_map_values = list(set(component_map.values()))
        sort_component_map_values.sort()

        sort_component_map_keys = list(set(component_map.keys()))
        sort_component_map_keys.sort()

        zippy_values = zip(sort_m2, sort_component_map_values)
        zippy_keys = zip(sort_m1, sort_component_map_keys)
        self.assertTrue(all([m1_item == component_map_item for m1_item, component_map_item in zippy_values]))
        self.assertTrue(all([m2_item == component_map_item for m2_item, component_map_item in zippy_keys]))

        import os
        os.remove(self.TESTFILE)

    def test_save_reload_then_reconcile_bnn_graph(self):
        m1, _ = self.make_model(self.make_net())
        m1.save(self.TESTFILE)
        m1_loaded = Model()
        m1_loaded.load_graph(self.TESTFILE)
        self.assertTrue(set(m1.components) == set(m1_loaded.components))

        m2, _ = self.make_model(self.make_net())
        component_map = mf.models.FactorGraph.reconcile_graphs([m2], m1_loaded)
        self.assertTrue(len(component_map.values()) == len(set(component_map.values())), "Assert there are only 1:1 mappings.")
        self.assertTrue(len(component_map) == len(m1.components))
        sort_m1 = list(set(map(lambda x: x.uuid, m1.components.values())))
        sort_m1.sort()

        sort_m2 = list(set(map(lambda x: x.uuid, m2.components.values())))
        sort_m2.sort()

        sort_component_map_values = list(set(component_map.values()))
        sort_component_map_values.sort()

        sort_component_map_keys = list(set(component_map.keys()))
        sort_component_map_keys.sort()

        zippy_values = zip(sort_m2, sort_component_map_values)
        zippy_keys = zip(sort_m1, sort_component_map_keys)
        self.assertTrue(all([m1_item == component_map_item for m1_item, component_map_item in zippy_values]))
        self.assertTrue(all([m2_item == component_map_item for m2_item, component_map_item in zippy_keys]))
        import os
        os.remove(self.TESTFILE)

    def test_print_fg(self):
        m, component_set = self.make_model(self.bnn_net)
        print(m)<|MERGE_RESOLUTION|>--- conflicted
+++ resolved
@@ -181,11 +181,7 @@
         variance2 = m.v3.factor.variance
         variance_rt = add_sample_dimension(mx.nd, variance.constant)
         variance2_rt = add_sample_dimension(mx.nd, variance2.constant)
-<<<<<<< HEAD
-        log_pdf = m.compute_log_prob(F=mx.nd, variables={m.v2.uuid: v2_rt, m.v3.uuid:v3_rt, variance.uuid: variance_rt, variance2.uuid: variance2_rt, v.uuid: v_rt}).asscalar()
-=======
         log_pdf = m.log_pdf(F=mx.nd, variables={m.v2.uuid: v2_rt, m.v3.uuid:v3_rt, variance.uuid: variance_rt, variance2.uuid: variance2_rt, v.uuid: v_rt}).asscalar()
->>>>>>> d1300989
 
         variables = {m.v2.factor.mean.uuid: v_rt, m.v2.factor.variance.uuid: variance_rt, m.v2.factor.random_variable.uuid: v2_rt}
         log_pdf_1 = mx.nd.sum(m.v2.factor.log_pdf(F=mx.nd, variables=variables))
