--- conflicted
+++ resolved
@@ -37,10 +37,6 @@
         self._output_names = [self.name + "_output_" + str(i) for i in
                               range(self.num_outputs)]
         self._gluon_parameter_names = sorted(self._gluon_parameters.keys())
-<<<<<<< HEAD
-        print('gluon_params', self._gluon_parameters)
-=======
->>>>>>> d1300989
 
     @property
     def input_names(self):
