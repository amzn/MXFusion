--- conflicted
+++ resolved
@@ -93,11 +93,7 @@
         elif case == "pow":
             m2.r = v12 ** v22
         elif case == "transpose":
-<<<<<<< HEAD
-            m2.r = v12.transpose()
-=======
             m2.r = transpose(v12)
->>>>>>> 80d95618
         vs2 = [v for v in m2.r.factor.inputs]
         variables_rt2 = {v[1].uuid: inputs[i] for i,v in enumerate(vs2)}
         p_eval = m2.r.factor.eval(mx.nd, variables=variables_rt2)
