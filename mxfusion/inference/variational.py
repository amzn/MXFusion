--- conflicted
+++ resolved
@@ -88,19 +88,8 @@
         :rtype: mxnet.ndarray.ndarray.NDArray or mxnet.symbol.symbol.Symbol
         """
         samples = self.posterior.draw_samples(
-<<<<<<< HEAD
             F=F, variables=variables, num_samples=self.num_samples)
         variables.update(samples)
         logL = self.model.log_pdf(F=F, variables=variables)
         logL = logL - self.posterior.log_pdf(F=F, variables=variables)
-        return -logL
-=======
-            F=F, conditionals=knowns, num_samples=self.num_samples,
-            constants=constants)
-        knowns.update(samples)
-        logL = self.model.compute_log_prob(
-            F=F, targets=knowns, constants=constants)
-        logL = logL - self.posterior.compute_log_prob(
-            F=F, targets=knowns, constants=constants)
-        return -logL, -logL
->>>>>>> 245c7942
+        return -logL, -logL