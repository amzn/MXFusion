from .inference_alg import InferenceAlgorithm
from ..components.variables import Variable, VariableType
from ..models.posterior import Posterior
from ..components.distributions import PointMass
from ..util.inference import variables_to_UUID


class MAP(InferenceAlgorithm):
    """
    The class of the Maximum A Posteriori (MAP) algorithm.

    :param model: the definition of the probabilistic model
    :type model: Model
    :param observed: A list of observed variables
    :type observed: [Variable]
    """
    def __init__(self, model, observed):
        posterior = MAP.create_posterior(model, variables_to_UUID(observed))
        super(MAP, self).__init__(model=model, observed=observed,
                                  extra_graphs=[posterior])

    @property
    def posterior(self):
        """
        return the variational posterior.
        """
        return self._extra_graphs[0]

    @staticmethod
    def create_posterior(model, observed):
        """
        Create the posterior of Maximum A Posteriori (MAP).

        :param model: the model definition
        :type model: Model
        :param observed: the list of observed variables
        :type observed: [UUID]
        :returns: the resulting posterior representation
        :rtype: Posterior
        """
        q = Posterior(model)
        for v in model.get_latent_variables(observed):
            q[v].assign_factor(PointMass(location=Variable(shape=v.shape)))
        return q

    def compute(self, F, variables):
        """
        The method for the computation of the inference algorithm

        :param F: the execution context (mxnet.ndarray or mxnet.symbol)
        :type F: Python module
        :param data: the data variables for inference
        :type data: {Variable: mxnet.ndarray.ndarray.NDArray or
            mxnet.symbol.symbol.Symbol}
        :param parameters: the parameters for inference
        :type parameters: {Variable: mxnet.ndarray.ndarray.NDArray or
            mxnet.symbol.symbol.Symbol}
        :param constants: the constants for inference
        :type parameters: {Variable: mxnet.ndarray.ndarray.NDArray or
            mxnet.symbol.symbol.Symbol}
        :returns: the outcome of the inference algorithm
        :rtype: mxnet.ndarray.ndarray.NDArray or mxnet.symbol.symbol.Symbol
        """
        for v in self.model.variables.values():
            if v.type == VariableType.RANDVAR and v not in self._observed:
                variables[v.uuid] = variables[self.posterior[v].factor.location.uuid]

<<<<<<< HEAD
        logL = self.model.compute_log_prob(F=F, variables=variables)
        return -logL
=======
        logL = self.model.log_pdf(F=F, variables=variables)
        return -logL, -logL
>>>>>>> d1300989
<|MERGE_RESOLUTION|>--- conflicted
+++ resolved
@@ -65,10 +65,5 @@
             if v.type == VariableType.RANDVAR and v not in self._observed:
                 variables[v.uuid] = variables[self.posterior[v].factor.location.uuid]
 
-<<<<<<< HEAD
-        logL = self.model.compute_log_prob(F=F, variables=variables)
-        return -logL
-=======
         logL = self.model.log_pdf(F=F, variables=variables)
-        return -logL, -logL
->>>>>>> d1300989
+        return -logL, -logL