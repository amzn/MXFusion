from enum import Enum
import mxnet as mx
import numpy as np
from ...common.exceptions import ModelSpecificationError
from ..model_component import ModelComponent


class VariableType(Enum):

    """
    Variables types:

    * CONSTANT: a variable with a constant value
    * PARAMETER: a variable with no prior distribution
    * RANDVAR: a variable that follows a distribution or module
    * FUNCVAR: a variable that is an output of a function
    """

    CONSTANT = 0
    PARAMETER = 1
    RANDVAR = 2
    FUNCVAR = 3


class Variable(ModelComponent):
    """
    Define a variable in MXFusion. The variable can be either a constant, a parameter, an outcome of a function evaluation or a random variable
    following a probabilistic distribution.

    :param value: The value of variable. If it is a numpy or MXNet array, the variable is considered as a constant. If it is a function evaluation, the
        varaible is considered as the outcome of a function evaluation. If it is a probabilitistic distribution, the variable is considered as a random
        variable. If it is None, the variable is considered as a parameter.
    :type value: (optional) None or numpy array or MXNet array or float or int or FunctionEvaluation or Distribution.
    :param shape: The expected shape of the Variable.
    :type shape: (optional) tuple or None
    :param transformation: The constraint on the domain of the variable, e.g., a positive value.
    :type transformation: (optional) transformation or None
    :param isInherited: True if the Variable is constructed from a GluonBlock parameter.
    :type isInherited: bool
    """
    def __init__(self, value=None, shape=None, transformation=None, isInherited=False, initial_value=None):
        super(Variable, self).__init__()

        # TODO If no shape we assume a scalar but this could be incorrect if we really just mean the shape is unknown.
        self.shape = shape if shape is not None else (1,)
        self.attributes = [s for s in self.shape if isinstance(s, Variable)]
        # whether the variable is inherited from a Gluon block.
        self.isInherited = isInherited
        self._transformation = transformation
        self._value = None
        if isinstance(initial_value, (int, float)):
            initial_value = mx.nd.array([initial_value])
        self._initial_value = initial_value
        self.isConstant = False
        from ..distributions import Distribution
        from ...modules.module import Module
        from ..functions.function_evaluation import FunctionEvaluation
        if isinstance(value, (Distribution, Module)):
            self._initialize_as_randvar(value, shape, transformation)
        elif isinstance(value, FunctionEvaluation):
            self._initialize_as_funcvar(value, shape, transformation)
        else:
            self._initialize_as_param(value, shape, transformation)

    @property
    def type(self):
        from ..distributions import Distribution
        from ..functions import FunctionEvaluation
        from ...modules.module import Module
        if self.factor is None:
            if self.isConstant:
                return VariableType.CONSTANT
            else:
                return VariableType.PARAMETER
        elif isinstance(self.factor, (Distribution, Module)):
            return VariableType.RANDVAR
        elif isinstance(self.factor, FunctionEvaluation):
            return VariableType.FUNCVAR

    def replicate_self(self, attribute_map=None):
        """
        This functions as a copy constructor for the object. In order to do a copy constructor we first call ``__new__`` on the class which creates a blank object.
        We then initialize that object using the methods standard init procedures, and do any extra copying of attributes.

        Replicates this Factor, using new inputs, outputs, and a new uuid. Used during model replication to functionally replicate a factor into a new graph.

        :param attribute_map: A mapping from attributes of this object that were Variables to thier replicants.
        :type attribute_map: {Variable: replicated Variable}
        """
        if attribute_map is not None:
            shape = tuple(attribute_map[s] if isinstance(s, Variable) else s for s in self.shape)
        else:
            shape = self.shape
        self.attributes = [s for s in shape if isinstance(s, Variable)]
        if self.type == VariableType.RANDVAR or self.type == \
           VariableType.FUNCVAR:
            v = Variable(value=None, shape=shape,
                         transformation=self.transformation)
        elif self.type == VariableType.PARAMETER:
            v = Variable(value=None, shape=shape,
                         transformation=self.transformation)
        elif self.type == VariableType.CONSTANT:
            v = Variable(value=self._value, shape=shape,
                         transformation=self.transformation)
        if self.isInherited:
            v.isInherited = self.isInherited
            v.inherited_name = self.inherited_name
        v._uuid = self.uuid
        # v.replicant = True
        return v

    @property
    def shape_str(self):
        ss = '('+', '.join([(str(i.type)[13:] if i.name is None else i.name) if isinstance(i, Variable) else str(i) for i in self.shape])+')'
        return ss

    def display_str(self, temp_name=None):
        name = temp_name if temp_name is not None else self.name
        name = "Variable(%s)" % self.uuid[:5] if name is None else name
        string = name
        return string

    def __repr__(self):
        return self.display_str()

    def _initialize_as_param(self, value, shape, transformation):

        if value is None:
            # Initialize as VariableType.PARAMETER
            if shape is None:
                self.shape = (1,)
        else:
            # Initialize as VariableType.CONSTANT
            self.isConstant = True
            if isinstance(value, np.ndarray):
                if shape is not None and shape != value.shape:
                    raise ModelSpecificationError("Shape mismatch in Variable creation. The numpy array shape " + str(value.shape) + " does not no match with the shape argument " + str(shape) + ".")
                value = mx.nd.array(value)
            elif isinstance(value, mx.nd.NDArray):
                if shape is not None and shape != value.shape:
                    raise ModelSpecificationError("Shape mismatch in Variable creation. The MXNet array shape " + str(value.shape) + " does not no match with the shape argument " + str(shape) + ".")
            elif isinstance(value, (float, int)):
                self.shape = (1,)
            self._value = value

    def _initialize_as_randvar(self, value, shape, transformation):
        if transformation is not None:
            raise NotImplementedError('Contraints on random variables are not supported!')

    def _initialize_as_funcvar(self, value, shape, transformation):
        self._inputs = [value]
        if shape is None:
            raise ModelSpecificationError("The shape argument was not given when defining a variable as the outcome of a function evaluation.")
        if transformation is not None:
            raise NotImplementedError('Contraints on function outputs are not supported!')

    def set_prior(self, distribution):
        """
        Set the prior over this variable.

        :param: distribution The distribution the variable is drawn from.
        """

        self.assign_factor(distribution)

    def assign_factor(self, factor):
        """
        Assign (or reassign) the distribution this variable is drawn from.

        :param: distribution The distribution this variable is drawn from.
        """
        factor.set_outputs(self)

    @property
    def factor(self):
        if self.predecessors is not None and len(self.predecessors) > 0:
            return self.predecessors[0][1]
        else:
            return None

    @property
    def constant(self):
        """
        Return the stored constant.

        :returns: the constant value
        """
        if self.type == VariableType.CONSTANT:
            return self._value
        else:
            raise ModelSpecificationError("The constant property is not accessible for variable with the type "+str(self.type)+".")

    @property
    def transformation(self):
        return self._transformation

    @property
    def initial_value(self):
        return self._initial_value

<<<<<<< HEAD
    @property
    def initial_value_before_transformation(self):
        if self._transformation is None:
            return self._initial_value
        else:
            return self._transformation.inverseTransform(self._initial_value, F=mx.nd)
=======
    def __add__(self, y):
        from ..functions.operators import add
        return add(x=self, y=y)

    def __sub__(self, y):
        from ..functions.operators import subtract
        return subtract(self, y)

    def __mul__(self, y):
        from ..functions.operators import multiply
        return multiply(self, y)

    def __truediv__(self, y):
        from ..functions.operators import divide
        return divide(self, y)

    def __pow__(self, y):
        from ..functions.operators import power
        return power(self, y)

    @property
    def T(self):
        from ..functions.operators import transpose
        return transpose(self)
>>>>>>> 0be15664
<|MERGE_RESOLUTION|>--- conflicted
+++ resolved
@@ -198,14 +198,18 @@
     def initial_value(self):
         return self._initial_value
 
-<<<<<<< HEAD
     @property
     def initial_value_before_transformation(self):
+        """
+        The initial value of a variable before applying the chosen
+        transformation (if exists)
+        """
         if self._transformation is None:
             return self._initial_value
         else:
-            return self._transformation.inverseTransform(self._initial_value, F=mx.nd)
-=======
+            return self._transformation.inverseTransform(self._initial_value,
+                                                         F=mx.nd)
+
     def __add__(self, y):
         from ..functions.operators import add
         return add(x=self, y=y)
@@ -229,5 +233,4 @@
     @property
     def T(self):
         from ..functions.operators import transpose
-        return transpose(self)
->>>>>>> 0be15664
+        return transpose(self)