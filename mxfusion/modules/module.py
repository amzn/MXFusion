import warnings
from mxnet.gluon import ParameterDict
from mxnet import initializer
from ..components.variables.variable import VariableType
from ..components.factor import Factor
from ..components.distributions.random_gen import MXNetRandomGenerator
from ..common.exceptions import ModelSpecificationError
from ..util.inference import realize_shape
from ..common.config import get_default_dtype


class Module(Factor):
    """
    The base class for a probabilistic module.

    A probabilistic module is a combination of model denfition and Inference algorithms. It acts as a factor and are defined as such during model definition, producing random variables like a plain probabilistic distribution.

    :param inputs: the input variables
    :type inputs: List of tuples of name to node e.g. [('random_variable': Variable y)] or None
    :param outputs: the output variables
    :type outputs: List of tuples of name to node e.g. [('random_variable': Variable y)] or None
    :param input_names: the names of all the input variables
    :type input_names: [str]
    :param output_names: the names of all the output variables
    :type output_names: [str]
    :param rand_gen: the random generator (default: MXNetRandomGenerator).
    :type rand_gen: RandomGenerator
    :param dtype: the data type for float point numbers.
    :type dtype: numpy.float32 or numpy.float64
    :param ctx: the mxnet context (default: None/current context).
    :type ctx: None or mxnet.cpu or mxnet.gpu
    """

    def __init__(self, inputs, outputs, input_names,
                 output_names, rand_gen=None, dtype=None, ctx=None):
        super(Module, self).__init__(
            inputs=inputs, outputs=outputs, input_names=input_names,
            output_names=output_names)
        self._rand_gen = MXNetRandomGenerator if rand_gen is None else \
            rand_gen
        self.dtype = get_default_dtype() if dtype is None else dtype
        self.ctx = ctx
        self._module_graph = None
        self._extra_graphs = []
        self._log_pdf_methods = {}
        self._draw_samples_methods = {}
<<<<<<< HEAD

    def _generate_outputs(self, output_shapes):
        """
        Generate the output of the module with given output_shapes.

        :param output_shape: the shapes of all the output variables
        :type output_shape: {str: tuple}
        """
        raise NotImplementedError

    def _build_module_graphs(self):
        """
        The internal method for constructing the internal factor graphs of the module. This method needs to be overridden by specific probabilistic modules.

        :returns: model, extra factor graphs
        :rtypes: Model, [FactorGraph]
        """
        raise NotImplementedError

    def _attach_default_inference_algorithms(self):
        """
        The internal method for attaching default inference algorithms of the module. This method needs to be overridden by specific probabilistic modules.
        """
        raise NotImplementedError

=======
        self._prediction_methods = {}

    def _generate_outputs(self, output_shapes):
        """
        Generate the output of the module with given output_shapes.

        :param output_shape: the shapes of all the output variables
        :type output_shape: {str: tuple}
        """
        raise NotImplementedError

    def _build_module_graphs(self):
        """
        The internal method for constructing the internal factor graphs of the module. This method needs to be overridden by specific probabilistic modules.

        :returns: model, extra factor graphs
        :rtypes: Model, [FactorGraph]
        """
        raise NotImplementedError

    def _attach_default_inference_algorithms(self):
        """
        The internal method for attaching default inference algorithms of the module. This method needs to be overridden by specific probabilistic modules.
        """
        raise NotImplementedError

>>>>>>> 500029a0
    def set_outputs(self, variables):
        """
        This method overrides the set_outputs method of Factor. It triggers the initialization produces of a probabilistic module including building the factor graphs and attaching default inference algorithms.

        :param variables: The list of variables to be set as the outputs of the module
        :type variable: Variable or (Variable,)
        """
        variables = [variables] if not isinstance(variables, (list, tuple)) \
            else variables
        outputs = {name: variable for name, variable in
                   zip(self.output_names, variables)}
        self.successors = [(k, v) for k, v in outputs.items()]
        self._module_graph, self._extra_graphs = \
            self._build_module_graphs()
        self._attach_default_inference_algorithms()

    def expose_hidden_parameters_as_input(self, name, variable):
        """
        Expose a hidden parameter of the module as an input variable.

        :param name: the name of the resulting input variable
        :type name: str
        :param variable: the reference to the internal variable that will be exposed.
        :type variable: Variable
        """
        v = variable.replicate_self()
        if name in self._inputs_names:
            raise ModelSpecificationError('The module '+str(self)+' already has the input with the name '+name+'.')
        self._inputs_names.append(name)
        self.inputs = self.inputs + [(name, v)]

    @property
    def hidden_parameters(self):
        """
        The UUIDs of all the hidden parameters.
        """
        vars = []
        for g in [self._module_graph]+self._extra_graphs:
            vars.extend(g.get_parameters(
                        excluded=set([v.uuid for k, v in self.inputs]),
                        include_inherited=True))
        return [v.uuid for v in vars]

<<<<<<< HEAD
    def initialize_hidden_parameters(self, param_dict=None, constants=None):
=======
    def initialize_hidden_parameters(self, param_dict=None, excluded=None, constants=None):
>>>>>>> 500029a0
        """
        Initialize all the hidden parameters.

        :param param_dict: the MXNet ParameterDict for parameter initialization
        :type param_dict: MXNet ParameterDict
<<<<<<< HEAD
=======
        :param excluded: the set of variables that are excluded from initialization
        :type excluded: set(str(UUID))
>>>>>>> 500029a0
        :param constants: the constants discovered during initialization, to be used for shape inference
        :type constants: {str(UUID): float or int}
        """
        if param_dict is None:
            param_dict = ParameterDict()
<<<<<<< HEAD
=======
        if excluded is None:
            excluded = set()
>>>>>>> 500029a0
        if constants is None:
            constants = {}
        for g in [self._module_graph]+self._extra_graphs:
            for var in g.get_parameters(
                    excluded=set([v.uuid for _, v in self.inputs] +
                                 [v.uuid for _, v in self.outputs]
<<<<<<< HEAD
                                 ).union(constants.keys()),
=======
                                 ).union(constants.keys()).union(excluded),
>>>>>>> 500029a0
                    include_inherited=True):

                var_shape = realize_shape(var.shape, constants)
                init = initializer.Constant(var.initial_value_before_transformation) \
                    if var.initial_value is not None else None
                param_dict.get(name=var.uuid, shape=var_shape, dtype=self.dtype,
                               allow_deferred_init=True, init=init)
        return param_dict

    def get_names_from_uuid(self, uuids):
        """
        Get the names of a set of input or output variables given their UUIDs.

        :param uuids: the list of UUIDs
        :type uuids: [str(UUID)]
        """
        uuid_to_names = {v.uuid: k for k, v in self.inputs}
        uuid_to_names.update({v.uuid: k for k, v in self.outputs})
        return tuple(sorted([uuid_to_names[uuid] for uuid in uuids if uuid in
                             uuid_to_names]))

    def attach_log_pdf_algorithms(self, targets, conditionals, algorithm,
                                  alg_name=None):
        """
        Attach an inference algorithm for computing the log_pdf of the module.

        :param targets: Variables to compute the log probability of.
        :type targets: tuple of str
        :param conditionals: variables to condition the probabilities on.
        :type conditionals: tuple of str
        :param algorithm: the inference algorithm to compute log probability of
        the module.
        :type algorithm: InferenceAlgorithm
        """
        if targets is not None:
            targets = tuple(sorted(targets))
        if conditionals is not None:
            conditionals = tuple(sorted(conditionals))
        if (targets, conditionals) in self._log_pdf_methods:
            old_name = self._log_pdf_methods[(targets, conditionals)][1]
            if old_name is not None:
                delattr(self, old_name)
        if alg_name is not None:
            if not hasattr(self, alg_name):
                setattr(self, alg_name, algorithm)
            else:
                warnings.warn('The algorithm name '+str(alg_name)+' has already existed in the module '+str(self)+'. Skip the attribute setting.')
                alg_name = None
        self._log_pdf_methods[(targets, conditionals)] = (algorithm, alg_name)

    def attach_draw_samples_algorithms(self, targets, conditionals, algorithm,
                                       alg_name=None):
        """
        Attach an inference algorithm for drawing samples from the module.

        :param targets: a list of names of arguments to draw samples from.
        :type targets: tuple of str
        :param conditionals: Variables to condition the samples on.
        :type conditionals: tuple of str
        :param algorithm: the inference algorithm to draw samples of the chosen target variables from the module.
        :type algorithm: InferenceAlgorithm
        """
        if targets is not None:
            targets = tuple(sorted(targets))
        if conditionals is not None:
            conditionals = tuple(sorted(conditionals))
        if alg_name is not None:
            if not hasattr(self, alg_name):
                setattr(self, alg_name, algorithm)
            else:
                warnings.warn('The algorithm name '+str(alg_name)+' has already existed in the module '+str(self)+'. Skip the attribute setting.')
                alg_name = None
        if conditionals in self._draw_samples_methods:
            methods = self._draw_samples_methods[conditionals]
            no_match = True
            for i, m in enumerate(methods):
                if targets == m[0]:
                    if m[2] is not None:
                        delattr(self, m[2])
                    methods[i] = (targets, algorithm, alg_name)
                    no_match = False
                    break
            if no_match:
                self._draw_samples_methods[conditionals].append(
                    (targets, algorithm, alg_name))
        else:
            self._draw_samples_methods[conditionals] = [(targets, algorithm, alg_name)]

<<<<<<< HEAD
=======
    def attach_prediction_algorithms(self, conditionals, algorithm,
                                     alg_name=None):
        """
        Attach an inference algorithm for prediction from the module.

        :param conditionals: Variables to condition the samples on.
        :type conditionals: tuple of str
        :param algorithm: the inference algorithm to draw samples of the chosen target variables from the module.
        :type algorithm: InferenceAlgorithm
        """
        if conditionals is not None:
            conditionals = tuple(sorted(conditionals))
        if conditionals in self._prediction_methods:
            old_name = self._prediction_methods[conditionals][1]
            if old_name is not None:
                delattr(self, old_name)
        if alg_name is not None:
            if not hasattr(self, alg_name):
                setattr(self, alg_name, algorithm)
            else:
                warnings.warn('The algorithm name '+str(alg_name)+' has already existed in the module '+str(self)+'. Skip the attribute setting.')
                alg_name = None
        self._prediction_methods[conditionals] = (algorithm, alg_name)

>>>>>>> 500029a0
    def log_pdf(self, F, variables, targets=None):
        """
        Compute the logarithm of the probability/probability density of a set of random variables in the Module. The set of random
        variables are specified in the "target" argument and any necessary conditional variables are specified in the "conditionals" argument.
        Any relevant constants are specified in the "constants" argument.

        :param F: the MXNet computation mode (``mxnet.symbol`` or ``mxnet.ndarray``).
        :param variables: The set of variables
        :type variables: {UUID : MXNet NDArray or MXNet Symbol}
        :param targets: Variables to compute the log probability of.
        :type targets: {uuid : mxnet NDArray or mxnet Symbol}
        :returns: the sum of the log probability of all the target variables.
        :rtype: mxnet NDArray or mxnet Symbol
        """
        if targets is None:
            target_names = tuple(sorted(self.output_names.copy()))
        else:
            target_names = self.get_names_from_uuid(targets)
        conditionals_names = self.get_names_from_uuid(variables.keys())
        conditionals_names = tuple(sorted(set(conditionals_names) - set(target_names)))

        if (target_names, conditionals_names) in self._log_pdf_methods:
            alg = self._log_pdf_methods[(target_names, conditionals_names)][0]
        else:
            raise ModelSpecificationError("The targets, conditionals pattern for log_pdf computation "+str((target_names, conditionals_names))+" cannot find a matched inference algorithm.")
        return alg.compute(F, variables)

    def draw_samples(self, F, variables, num_samples=1, targets=None):
        """
        Draw samples from the target variables of the Module. If the ``targets`` argument is None, draw samples from all the variables
        that are *not* in the conditional variables. If the ``targets`` argument is given, this method returns a list of samples of variables in the order of the target argument, otherwise it returns a dict of samples where the keys are the UUIDs of variables and the values are the samples.

        :param F: the MXNet computation mode (``mxnet.symbol`` or ``mxnet.ndarray``).
        :param variables: The set of variables
        :type variables: {UUID : MXNet NDArray or MXNet Symbol}
        :param num_samples: The number of samples to draw for the target variables.
        :type num_samples: int
        :param targets: a list of Variables to draw samples from.
        :type targets: [UUID]
        :returns: the samples of the target variables.
        :rtype: (MXNet NDArray or MXNet Symbol,) or {str(UUID): MXNet NDArray or MXNet Symbol}
        """
        if targets is None:
            target_names = tuple(sorted(self.output_names.copy()))
        else:
            target_names = self.get_names_from_uuid(targets)
        conditionals_names = self.get_names_from_uuid(variables.keys())

        if conditionals_names in self._draw_samples_methods:
            algs = self._draw_samples_methods[conditionals_names]
            target_names = set(target_names)
            for t, alg, _ in algs:
                if target_names <= set(t):
                    alg.num_samples = num_samples
                    alg.target_variables = targets
                    return alg.compute(F, variables)
        raise ModelSpecificationError("The targets-conditionals pattern for draw_samples computation "+str((target_names, conditionals_names))+" cannot find a matched inference algorithm.")

<<<<<<< HEAD
=======
    def predict(self, F, variables):
        """
        prediction

        :param F: the MXNet computation mode (``mxnet.symbol`` or ``mxnet.ndarray``).
        :param variables: The set of variables
        :type variables: {UUID : MXNet NDArray or MXNet Symbol}
        :returns: the sum of the log probability of all the target variables.
        :rtype: mxnet NDArray or mxnet Symbol
        """
        conditionals_names = self.get_names_from_uuid(variables.keys())
        conditionals_names = tuple(sorted(conditionals_names))

        if conditionals_names in self._prediction_methods:
            alg = self._prediction_methods[conditionals_names][0]
        else:
            raise ModelSpecificationError("The targets, conditionals pattern for log_pdf computation "+str((target_names, conditionals_names))+" cannot find a matched inference algorithm.")
        return alg.compute(F, variables)

>>>>>>> 500029a0
    def prepare_executor(self, rv_scaling=None):
        """
        Prepare the creation of an executor. This includes collecting the list of variable transformations and the list of the variables that are inherited from external Gluon blocks, and setting log_pdf_scaling for random variables.

        :param rv_scaling: The scaling of log_pdf of the random variables that are set by users for data sub-sampling or mini-batch learning.
        :type rv_scaling: {UUID: float}
        :returns: the list of the variable transformations and the list of the variables that are excluded from being setted as Gluon block parameters (see the excluded argument of __init__ of ObjectiveBlock).
        :rtypes: {str(UUID): Transformation}, set(str(UUID))
        """
        excluded = set()
        var_trans = {}
        rv_scaling = {} if rv_scaling is None else rv_scaling
        for g in [self._module_graph]+self._extra_graphs:
            for v in g.variables.values():
                if v.type == VariableType.PARAMETER and v.transformation is not None:
                    var_trans[v.uuid] = v.transformation
                if v.type == VariableType.PARAMETER and v.isInherited:
                    excluded.add(v.uuid)
                if v.type == VariableType.RANDVAR:
                    if v.uuid in rv_scaling:
                        v.factor.log_pdf_scaling = rv_scaling[v.uuid]
                    else:
                        v.factor.log_pdf_scaling = 1
<<<<<<< HEAD
        return var_trans, excluded
=======
        return var_trans, excluded

    def replicate_self(self, attribute_map=None):
        """
        The copy constructor for the fuction.
        """
        rep = super(Module, self).replicate_self(attribute_map)

        rep._rand_gen = self._rand_gen
        rep.dtype = self.dtype
        rep.ctx = self.ctx
        rep._module_graph = self._module_graph.replicate_self(attribute_map)
        rep._extra_graphs = [m.replicate_self(attribute_map) for m in
                             self._extra_graphs]
        rep._attach_default_inference_algorithms()
        return rep
>>>>>>> 500029a0
<|MERGE_RESOLUTION|>--- conflicted
+++ resolved
@@ -44,7 +44,7 @@
         self._extra_graphs = []
         self._log_pdf_methods = {}
         self._draw_samples_methods = {}
-<<<<<<< HEAD
+        self._prediction_methods = {}
 
     def _generate_outputs(self, output_shapes):
         """
@@ -70,34 +70,6 @@
         """
         raise NotImplementedError
 
-=======
-        self._prediction_methods = {}
-
-    def _generate_outputs(self, output_shapes):
-        """
-        Generate the output of the module with given output_shapes.
-
-        :param output_shape: the shapes of all the output variables
-        :type output_shape: {str: tuple}
-        """
-        raise NotImplementedError
-
-    def _build_module_graphs(self):
-        """
-        The internal method for constructing the internal factor graphs of the module. This method needs to be overridden by specific probabilistic modules.
-
-        :returns: model, extra factor graphs
-        :rtypes: Model, [FactorGraph]
-        """
-        raise NotImplementedError
-
-    def _attach_default_inference_algorithms(self):
-        """
-        The internal method for attaching default inference algorithms of the module. This method needs to be overridden by specific probabilistic modules.
-        """
-        raise NotImplementedError
-
->>>>>>> 500029a0
     def set_outputs(self, variables):
         """
         This method overrides the set_outputs method of Factor. It triggers the initialization produces of a probabilistic module including building the factor graphs and attaching default inference algorithms.
@@ -141,42 +113,29 @@
                         include_inherited=True))
         return [v.uuid for v in vars]
 
-<<<<<<< HEAD
-    def initialize_hidden_parameters(self, param_dict=None, constants=None):
-=======
-    def initialize_hidden_parameters(self, param_dict=None, excluded=None, constants=None):
->>>>>>> 500029a0
+    def initialize_hidden_parameters(self, param_dict=None, excluded=None,
+                                     constants=None):
         """
         Initialize all the hidden parameters.
 
         :param param_dict: the MXNet ParameterDict for parameter initialization
         :type param_dict: MXNet ParameterDict
-<<<<<<< HEAD
-=======
         :param excluded: the set of variables that are excluded from initialization
         :type excluded: set(str(UUID))
->>>>>>> 500029a0
         :param constants: the constants discovered during initialization, to be used for shape inference
         :type constants: {str(UUID): float or int}
         """
         if param_dict is None:
             param_dict = ParameterDict()
-<<<<<<< HEAD
-=======
         if excluded is None:
             excluded = set()
->>>>>>> 500029a0
         if constants is None:
             constants = {}
         for g in [self._module_graph]+self._extra_graphs:
             for var in g.get_parameters(
                     excluded=set([v.uuid for _, v in self.inputs] +
                                  [v.uuid for _, v in self.outputs]
-<<<<<<< HEAD
-                                 ).union(constants.keys()),
-=======
                                  ).union(constants.keys()).union(excluded),
->>>>>>> 500029a0
                     include_inherited=True):
 
                 var_shape = realize_shape(var.shape, constants)
@@ -265,8 +224,6 @@
         else:
             self._draw_samples_methods[conditionals] = [(targets, algorithm, alg_name)]
 
-<<<<<<< HEAD
-=======
     def attach_prediction_algorithms(self, conditionals, algorithm,
                                      alg_name=None):
         """
@@ -291,7 +248,6 @@
                 alg_name = None
         self._prediction_methods[conditionals] = (algorithm, alg_name)
 
->>>>>>> 500029a0
     def log_pdf(self, F, variables, targets=None):
         """
         Compute the logarithm of the probability/probability density of a set of random variables in the Module. The set of random
@@ -350,8 +306,6 @@
                     return alg.compute(F, variables)
         raise ModelSpecificationError("The targets-conditionals pattern for draw_samples computation "+str((target_names, conditionals_names))+" cannot find a matched inference algorithm.")
 
-<<<<<<< HEAD
-=======
     def predict(self, F, variables):
         """
         prediction
@@ -371,7 +325,6 @@
             raise ModelSpecificationError("The targets, conditionals pattern for log_pdf computation "+str((target_names, conditionals_names))+" cannot find a matched inference algorithm.")
         return alg.compute(F, variables)
 
->>>>>>> 500029a0
     def prepare_executor(self, rv_scaling=None):
         """
         Prepare the creation of an executor. This includes collecting the list of variable transformations and the list of the variables that are inherited from external Gluon blocks, and setting log_pdf_scaling for random variables.
@@ -395,9 +348,6 @@
                         v.factor.log_pdf_scaling = rv_scaling[v.uuid]
                     else:
                         v.factor.log_pdf_scaling = 1
-<<<<<<< HEAD
-        return var_trans, excluded
-=======
         return var_trans, excluded
 
     def replicate_self(self, attribute_map=None):
@@ -413,5 +363,4 @@
         rep._extra_graphs = [m.replicate_self(attribute_map) for m in
                              self._extra_graphs]
         rep._attach_default_inference_algorithms()
-        return rep
->>>>>>> 500029a0
+        return rep