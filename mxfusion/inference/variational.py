--- conflicted
+++ resolved
@@ -29,19 +29,12 @@
 
 class VariationalSamplingAlgorithm(SamplingAlgorithm):
     """
-<<<<<<< HEAD
-    The base class of sampling algorithms.
-
-    :param model_graph: the definition of the probabilistic model
-    :type model_graph: Model
-=======
     The base class for the sampling algorithms that are applied to the models with variational approximation.
 
     :param model: the definition of the probabilistic model
     :type model: Model
     :param posterior: the definition of the variational posterior of the probabilistic model
     :param posterior: Posterior
->>>>>>> d1300989
     :param observed: A list of observed variables
     :type observed: [Variable]
     :param num_samples: the number of samples used in estimating the variational lower bound
@@ -77,10 +70,6 @@
     :param observed: A list of observed variables
     :type observed: [Variable]
     """
-<<<<<<< HEAD
-
-=======
->>>>>>> d1300989
     def __init__(self, num_samples, model, posterior, observed):
         super(StochasticVariationalInference, self).__init__(
             model=model, posterior=posterior, observed=observed)
@@ -98,19 +87,9 @@
         :returns: the outcome of the inference algorithm
         :rtype: mxnet.ndarray.ndarray.NDArray or mxnet.symbol.symbol.Symbol
         """
-<<<<<<< HEAD
-
-        samples = self.posterior.draw_samples(
-            F=F, variables=variables, num_samples=self.num_samples)
-        variables.update(samples)
-        logL = self.model.compute_log_prob(F=F, variables=variables)
-        logL = logL - self.posterior.compute_log_prob(F=F, variables=variables)
-        return -logL
-=======
         samples = self.posterior.draw_samples(
             F=F, variables=variables, num_samples=self.num_samples)
         variables.update(samples)
         logL = self.model.log_pdf(F=F, variables=variables)
         logL = logL - self.posterior.log_pdf(F=F, variables=variables)
-        return -logL, -logL
->>>>>>> d1300989
+        return -logL, -logL