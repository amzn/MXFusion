import pytest
import mxnet as mx
import numpy as np
from mxfusion.components.variables.runtime_variable import add_sample_dimension, array_has_samples, get_num_samples
from mxfusion.components.distributions import Normal, MultivariateNormal
from mxfusion.util.testutils import numpy_array_reshape, plot_univariate, plot_bivariate
from mxfusion.util.testutils import MockMXNetRandomGenerator


@pytest.mark.usefixtures("set_seed")
class TestNormalDistribution(object):

    @pytest.mark.parametrize("dtype, mean, mean_isSamples, var, var_isSamples, rv, rv_isSamples, num_samples", [
        (np.float64, np.random.rand(5,2), True, np.random.rand(2)+0.1, False, np.random.rand(5,3,2), True, 5),
        (np.float64, np.random.rand(5,2), True, np.random.rand(2)+0.1, False, np.random.rand(3,2), False, 5),
        (np.float64, np.random.rand(2), False, np.random.rand(2)+0.1, False, np.random.rand(3,2), False, 5),
        (np.float64, np.random.rand(5,2), True, np.random.rand(5,3,2)+0.1, True, np.random.rand(5,3,2), True, 5),
        (np.float32, np.random.rand(5,2), True, np.random.rand(2)+0.1, False, np.random.rand(5,3,2), True, 5),
        ])
    def test_log_pdf(self, dtype, mean, mean_isSamples, var, var_isSamples,
                     rv, rv_isSamples, num_samples):
        from scipy.stats import norm

        isSamples_any = any([mean_isSamples, var_isSamples, rv_isSamples])
        rv_shape = rv.shape[1:] if rv_isSamples else rv.shape
        n_dim = 1 + len(rv.shape) if isSamples_any and not rv_isSamples else len(rv.shape)
        mean_np = numpy_array_reshape(mean, mean_isSamples, n_dim)
        var_np = numpy_array_reshape(var, var_isSamples, n_dim)
        rv_np = numpy_array_reshape(rv, rv_isSamples, n_dim)
        log_pdf_np = norm.logpdf(rv_np, mean_np, np.sqrt(var_np))
        normal = Normal.define_variable(shape=rv_shape, dtype=dtype).factor
        mean_mx = mx.nd.array(mean, dtype=dtype)
        if not mean_isSamples:
            mean_mx = add_sample_dimension(mx.nd, mean_mx)
        var_mx = mx.nd.array(var, dtype=dtype)
        if not var_isSamples:
            var_mx = add_sample_dimension(mx.nd, var_mx)
        rv_mx = mx.nd.array(rv, dtype=dtype)
        if not rv_isSamples:
            rv_mx = add_sample_dimension(mx.nd, rv_mx)
        variables = {normal.mean.uuid: mean_mx, normal.variance.uuid: var_mx, normal.random_variable.uuid: rv_mx}
        log_pdf_rt = normal.log_pdf(F=mx.nd, variables=variables)

        assert np.issubdtype(log_pdf_rt.dtype, dtype)
        assert array_has_samples(mx.nd, log_pdf_rt) == isSamples_any
        if isSamples_any:
            assert get_num_samples(mx.nd, log_pdf_rt) == num_samples
        if np.issubdtype(dtype, np.float64):
            rtol, atol = 1e-7, 1e-10
        else:
            rtol, atol = 1e-4, 1e-5
        assert np.allclose(log_pdf_np, log_pdf_rt.asnumpy(), rtol=rtol, atol=atol)


    @pytest.mark.parametrize(
        "dtype, mean, mean_isSamples, var, var_isSamples, rv_shape, num_samples",[
        (np.float64, np.random.rand(5,2), True, np.random.rand(2)+0.1, False, (3,2), 5),
        (np.float64, np.random.rand(2), False, np.random.rand(5,2)+0.1, True, (3,2), 5),
        (np.float64, np.random.rand(2), False, np.random.rand(2)+0.1, False, (3,2), 5),
        (np.float64, np.random.rand(5,2), True, np.random.rand(5,3,2)+0.1, True, (3,2), 5),
        (np.float32, np.random.rand(5,2), True, np.random.rand(2)+0.1, False, (3,2), 5),
        ])
    def test_draw_samples(self, dtype, mean, mean_isSamples, var,
                          var_isSamples, rv_shape, num_samples):
        n_dim = 1 + len(rv_shape)
        mean_np = numpy_array_reshape(mean, mean_isSamples, n_dim)
        var_np = numpy_array_reshape(var, var_isSamples, n_dim)

        rand = np.random.randn(num_samples, *rv_shape)
        rv_samples_np = mean_np + rand * np.sqrt(var_np)

        rand_gen = MockMXNetRandomGenerator(mx.nd.array(rand.flatten(), dtype=dtype))

        normal = Normal.define_variable(shape=rv_shape, dtype=dtype,
                                        rand_gen=rand_gen).factor
        mean_mx = mx.nd.array(mean, dtype=dtype)
        if not mean_isSamples:
            mean_mx = add_sample_dimension(mx.nd, mean_mx)
        var_mx = mx.nd.array(var, dtype=dtype)
        if not var_isSamples:
            var_mx = add_sample_dimension(mx.nd, var_mx)
        variables = {normal.mean.uuid: mean_mx, normal.variance.uuid: var_mx}
        rv_samples_rt = normal.draw_samples(
            F=mx.nd, variables=variables, num_samples=num_samples)

        assert np.issubdtype(rv_samples_rt.dtype, dtype)
        assert array_has_samples(mx.nd, rv_samples_rt)
        assert get_num_samples(mx.nd, rv_samples_rt) == num_samples

        if np.issubdtype(dtype, np.float64):
            rtol, atol = 1e-7, 1e-10
        else:
            rtol, atol = 1e-4, 1e-5
        assert np.allclose(rv_samples_np, rv_samples_rt.asnumpy(), rtol=rtol, atol=atol)

    def test_draw_samples_non_mock(self, plot=False):
        # Also make sure the non-mock sampler works
        dtype = np.float32
        num_samples = 100000

        mean = np.array([0.5])
        variance = np.array([2])

        rv_shape = (1,)

        mean_mx = add_sample_dimension(mx.nd, mx.nd.array(mean, dtype=dtype))
        variance_mx = add_sample_dimension(mx.nd, mx.nd.array(variance, dtype=dtype))

        rand_gen = None
        var = Normal.define_variable(shape=rv_shape, rand_gen=rand_gen, dtype=dtype).factor
        variables = {var.mean.uuid: mean_mx, var.variance.uuid: variance_mx}
        rv_samples_rt = var.draw_samples(F=mx.nd, variables=variables, num_samples=num_samples)

        assert is_sampled_array(mx.nd, rv_samples_rt)
        assert get_num_samples(mx.nd, rv_samples_rt) == num_samples
        assert rv_samples_rt.dtype == dtype

        from scipy.stats import norm
        if plot:
            plot_univariate(samples=rv_samples_rt, dist=norm, loc=mean[0], scale=np.sqrt(variance[0]))

        mean_est, scale_est = norm.fit(rv_samples_rt.asnumpy().ravel())
        mean_tol = 1e-2
        variance_tol = 1e-2
        assert np.abs(mean[0] - mean_est) < mean_tol
        assert np.abs(variance[0] - scale_est ** 2) < variance_tol


def make_symmetric(array):
    original_shape = array.shape
    d3_array = np.reshape(array, (-1,)+array.shape[-2:])
    d3_array = (d3_array[:,:,:,None]*d3_array[:,:,None,:]).sum(-3)+np.eye(2)
    return np.reshape(d3_array, original_shape)

@pytest.mark.usefixtures("set_seed")
class TestMultivariateNormalDistribution(object):


    @pytest.mark.parametrize("dtype, mean, mean_isSamples, var, var_isSamples, rv, rv_isSamples, num_samples", [
        (np.float32, np.random.rand(2), False, make_symmetric(np.random.rand(2,2)+0.1), False, np.random.rand(5,3,2), True, 5),
        ])
    def test_log_pdf_with_broadcast(self, dtype, mean, mean_isSamples, var, var_isSamples,
                        rv, rv_isSamples, num_samples):


        mean_mx = mx.nd.array(mean, dtype=dtype)
        if not mean_isSamples:
            mean_mx = add_sample_dimension(mx.nd, mean_mx)
        mean = mean_mx.asnumpy()

        var_mx = mx.nd.array(var, dtype=dtype)
        if not var_isSamples:
            var_mx = add_sample_dimension(mx.nd, var_mx)
        var = var_mx.asnumpy()

        rv_mx = mx.nd.array(rv, dtype=dtype)
        if not rv_isSamples:
            rv_mx = add_sample_dimension(mx.nd, rv_mx)
        rv = rv_mx.asnumpy()

        from scipy.stats import multivariate_normal
        isSamples_any = any([mean_isSamples, var_isSamples, rv_isSamples])
        rv_shape = rv.shape[1:]

        n_dim = 1 + len(rv.shape) if isSamples_any and not rv_isSamples else len(rv.shape)
        mean_np = np.broadcast_to(mean,(5,3,2))
        var_np = np.broadcast_to(var,(5,3,2,2))
        rv_np = numpy_array_reshape(rv, isSamples_any, n_dim)

        rand = np.random.rand(num_samples, *rv_shape)
        rand_gen = MockMXNetRandomGenerator(mx.nd.array(rand.flatten(), dtype=dtype))

        r = []
        for s in range(len(rv_np)):
            a = []
            for i in range(len(rv_np[s])):
                a.append(multivariate_normal.logpdf(rv_np[s][i], mean_np[s][i], var_np[s][i]))
            r.append(a)
        log_pdf_np = np.array(r)

        normal = MultivariateNormal.define_variable(shape=rv_shape, dtype=dtype, rand_gen=rand_gen).factor
        variables = {normal.mean.uuid: mean_mx, normal.covariance.uuid: var_mx, normal.random_variable.uuid: rv_mx}
        log_pdf_rt = normal.log_pdf(F=mx.nd, variables=variables)

        assert np.issubdtype(log_pdf_rt.dtype, dtype)
        assert array_has_samples(mx.nd, log_pdf_rt) == isSamples_any
        if isSamples_any:
            assert get_num_samples(mx.nd, log_pdf_rt) == num_samples, (get_num_samples(mx.nd, log_pdf_rt), num_samples)
        assert np.allclose(log_pdf_np, log_pdf_rt.asnumpy())


    @pytest.mark.parametrize("dtype, mean, mean_isSamples, var, var_isSamples, rv, rv_isSamples, num_samples", [
        (np.float64, np.random.rand(5,3,2), True, make_symmetric(np.random.rand(5,3,2,2)+0.1), True, np.random.rand(5,3,2), True, 5),
        ])
    def test_log_pdf_no_broadcast(self, dtype, mean, mean_isSamples, var, var_isSamples,
                        rv, rv_isSamples, num_samples):


        mean_mx = mx.nd.array(mean, dtype=dtype)
        if not mean_isSamples:
            mean_mx = add_sample_dimension(mx.nd, mean_mx)
        mean = mean_mx.asnumpy()

        var_mx = mx.nd.array(var, dtype=dtype)
        if not var_isSamples:
            var_mx = add_sample_dimension(mx.nd, var_mx)
        var = var_mx.asnumpy()

        rv_mx = mx.nd.array(rv, dtype=dtype)
        if not rv_isSamples:
            rv_mx = add_sample_dimension(mx.nd, rv_mx)
        rv = rv_mx.asnumpy()

        from scipy.stats import multivariate_normal
        isSamples_any = any([mean_isSamples, var_isSamples, rv_isSamples])
        rv_shape = rv.shape[1:]

        n_dim = 1 + len(rv.shape) if isSamples_any and not rv_isSamples else len(rv.shape)
        mean_np = numpy_array_reshape(mean, isSamples_any, n_dim)
        var_np = numpy_array_reshape(var, isSamples_any, n_dim)
        rv_np = numpy_array_reshape(rv, isSamples_any, n_dim)

        rand = np.random.rand(num_samples, *rv_shape)
        rand_gen = MockMXNetRandomGenerator(mx.nd.array(rand.flatten(), dtype=dtype))

        r = []
        for s in range(len(rv_np)):
            a = []
            for i in range(len(rv_np[s])):
                a.append(multivariate_normal.logpdf(rv_np[s][i], mean_np[s][i], var_np[s][i]))
            r.append(a)
        log_pdf_np = np.array(r)

        normal = MultivariateNormal.define_variable(shape=rv_shape, dtype=dtype, rand_gen=rand_gen).factor
        variables = {normal.mean.uuid: mean_mx, normal.covariance.uuid: var_mx, normal.random_variable.uuid: rv_mx}
        log_pdf_rt = normal.log_pdf(F=mx.nd, variables=variables)

        assert np.issubdtype(log_pdf_rt.dtype, dtype)
        assert array_has_samples(mx.nd, log_pdf_rt) == isSamples_any
        if isSamples_any:
            assert get_num_samples(mx.nd, log_pdf_rt) == num_samples, (get_num_samples(mx.nd, log_pdf_rt), num_samples)
        assert np.allclose(log_pdf_np, log_pdf_rt.asnumpy())

    @pytest.mark.parametrize(
        "dtype, mean, mean_isSamples, var, var_isSamples, rv_shape, num_samples",[
        (np.float64, np.random.rand(2), False, make_symmetric(np.random.rand(2,2)+0.1), False, (3,2), 5),
        ])
    def test_draw_samples_with_broadcast(self, dtype, mean, mean_isSamples, var,
                             var_isSamples, rv_shape, num_samples):

        mean_mx = mx.nd.array(mean, dtype=dtype)
        if not mean_isSamples:
            mean_mx = add_sample_dimension(mx.nd, mean_mx)
        var_mx = mx.nd.array(var, dtype=dtype)
        if not var_isSamples:
            var_mx = add_sample_dimension(mx.nd, var_mx)
        var = var_mx.asnumpy()

        rand = np.random.rand(num_samples, *rv_shape)
        rand_gen = MockMXNetRandomGenerator(mx.nd.array(rand.flatten(), dtype=dtype))
        rv_samples_np = mean + np.matmul(np.linalg.cholesky(var), np.expand_dims(rand, axis=-1)).sum(-1)

        normal = MultivariateNormal.define_variable(shape=rv_shape, dtype=dtype, rand_gen=rand_gen).factor
        variables = {normal.mean.uuid: mean_mx, normal.covariance.uuid: var_mx}
        draw_samples_rt = normal.draw_samples(F=mx.nd, variables=variables, num_samples=num_samples)

        assert np.issubdtype(draw_samples_rt.dtype, dtype)
        assert np.allclose(rv_samples_np, draw_samples_rt.asnumpy())

    @pytest.mark.parametrize(
        "dtype, mean, mean_isSamples, var, var_isSamples, rv_shape, num_samples",[
        (np.float64, np.random.rand(5,2), True, make_symmetric(np.random.rand(2,2)+0.1), False, (3,2), 5),
        (np.float64, np.random.rand(2), False, make_symmetric(np.random.rand(5,2,2)+0.1), True, (3,2), 5),
        (np.float64, np.random.rand(5,2), True, make_symmetric(np.random.rand(5,2,2)+0.1), True, (3,2), 5)
        ])
    def test_draw_samples_with_broadcast_no_numpy_verification(self, dtype, mean, mean_isSamples, var,
                             var_isSamples, rv_shape, num_samples):

        mean_mx = mx.nd.array(mean, dtype=dtype)
        if not mean_isSamples:
            mean_mx = add_sample_dimension(mx.nd, mean_mx)
        var_mx = mx.nd.array(var, dtype=dtype)
        if not var_isSamples:
            var_mx = add_sample_dimension(mx.nd, var_mx)
        var = var_mx.asnumpy()

        rand = np.random.rand(num_samples, *rv_shape)
        rand_gen = MockMXNetRandomGenerator(mx.nd.array(rand.flatten(), dtype=dtype))

        normal = MultivariateNormal.define_variable(shape=rv_shape, dtype=dtype, rand_gen=rand_gen).factor
        variables = {normal.mean.uuid: mean_mx, normal.covariance.uuid: var_mx}
        draw_samples_rt = normal.draw_samples(F=mx.nd, variables=variables, num_samples=num_samples)

        assert np.issubdtype(draw_samples_rt.dtype, dtype)
        assert array_has_samples(mx.nd, draw_samples_rt) is True
        assert draw_samples_rt.shape == (5,) + rv_shape

    @pytest.mark.parametrize(
        "dtype, mean, mean_isSamples, var, var_isSamples, rv_shape, num_samples",[
        (np.float64, np.random.rand(2), False, make_symmetric(np.random.rand(2,2)+0.1), False, (3,2), 5),
        (np.float64, np.random.rand(5,3,2), True, make_symmetric(np.random.rand(5,3,2,2)+0.1), True, (3,2), 5),
        ])
    def test_draw_samples_no_broadcast(self, dtype, mean, mean_isSamples, var,
                             var_isSamples, rv_shape, num_samples):

        mean_mx = mx.nd.array(mean, dtype=dtype)
        if not mean_isSamples:
            mean_mx = add_sample_dimension(mx.nd, mean_mx)
        var_mx = mx.nd.array(var, dtype=dtype)
        if not var_isSamples:
            var_mx = add_sample_dimension(mx.nd, var_mx)
        var = var_mx.asnumpy()

        # n_dim = 1 + len(rv.shape) if isSamples_any else len(rv.shape)
        rand = np.random.rand(num_samples, *rv_shape)
        rand_gen = MockMXNetRandomGenerator(mx.nd.array(rand.flatten(), dtype=dtype))
        rand_exp = np.expand_dims(rand, axis=-1)
        lmat = np.linalg.cholesky(var)
        temp1 = np.matmul(lmat, rand_exp).sum(-1)
        rv_samples_np = mean + temp1

        normal = MultivariateNormal.define_variable(shape=rv_shape, dtype=dtype, rand_gen=rand_gen).factor

        variables = {normal.mean.uuid: mean_mx, normal.covariance.uuid: var_mx}
        draw_samples_rt = normal.draw_samples(F=mx.nd, variables=variables, num_samples=num_samples)

        assert np.issubdtype(draw_samples_rt.dtype, dtype)
<<<<<<< HEAD
        assert is_sampled_array(mx.nd, draw_samples_rt) == True
        assert get_num_samples(mx.nd, draw_samples_rt) == num_samples, (get_num_samples(mx.nd, draw_samples_rt), num_samples)

    def test_draw_samples_non_mock(self, plot=False):
        # Also make sure the non-mock sampler works
        dtype = np.float32
        num_samples = 100000

        mean = np.array([0.5, 0])
        covariance = np.array([[2, 0.5], [0.5, 2]])

        rv_shape = (2,)

        mean_mx = add_sample_dimension(mx.nd, mx.nd.array(mean, dtype=dtype))
        covariance_mx = add_sample_dimension(mx.nd, mx.nd.array(covariance, dtype=dtype))

        rand_gen = None
        var = MultivariateNormal.define_variable(shape=rv_shape, rand_gen=rand_gen, dtype=dtype).factor
        variables = {var.mean.uuid: mean_mx, var.covariance.uuid: covariance_mx}
        rv_samples_rt = var.draw_samples(F=mx.nd, variables=variables, num_samples=num_samples)

        assert is_sampled_array(mx.nd, rv_samples_rt)
        assert get_num_samples(mx.nd, rv_samples_rt) == num_samples
        assert rv_samples_rt.dtype == dtype

        from scipy.stats import multivariate_normal
        if plot:
            plot_bivariate(samples=rv_samples_rt, dist=multivariate_normal, mean=mean, cov=covariance)

        # mean_est, scale_est = multivariate_normal.fit(rv_samples_rt.asnumpy().ravel())
        mean_est = np.mean(rv_samples_rt.asnumpy(), axis=0)
        cov_est = np.cov(rv_samples_rt.asnumpy(), rowvar=False)
        mean_tol = 1e-2
        covariance_tol = 1e-2
        assert np.allclose(mean, mean_est, atol=mean_tol)
        assert np.allclose(covariance, cov_est, covariance_tol)
=======
        assert array_has_samples(mx.nd, draw_samples_rt) == True
        assert get_num_samples(mx.nd, draw_samples_rt) == num_samples, (get_num_samples(mx.nd, draw_samples_rt), num_samples)
>>>>>>> 53397f2e
<|MERGE_RESOLUTION|>--- conflicted
+++ resolved
@@ -325,8 +325,7 @@
         draw_samples_rt = normal.draw_samples(F=mx.nd, variables=variables, num_samples=num_samples)
 
         assert np.issubdtype(draw_samples_rt.dtype, dtype)
-<<<<<<< HEAD
-        assert is_sampled_array(mx.nd, draw_samples_rt) == True
+        assert array_has_samples(mx.nd, draw_samples_rt) == True
         assert get_num_samples(mx.nd, draw_samples_rt) == num_samples, (get_num_samples(mx.nd, draw_samples_rt), num_samples)
 
     def test_draw_samples_non_mock(self, plot=False):
@@ -361,8 +360,4 @@
         mean_tol = 1e-2
         covariance_tol = 1e-2
         assert np.allclose(mean, mean_est, atol=mean_tol)
-        assert np.allclose(covariance, cov_est, covariance_tol)
-=======
-        assert array_has_samples(mx.nd, draw_samples_rt) == True
-        assert get_num_samples(mx.nd, draw_samples_rt) == num_samples, (get_num_samples(mx.nd, draw_samples_rt), num_samples)
->>>>>>> 53397f2e
+        assert np.allclose(covariance, cov_est, covariance_tol)