--- conflicted
+++ resolved
@@ -6,11 +6,7 @@
 from ..common.config import get_default_dtype
 
 
-<<<<<<< HEAD
-def create_Gaussian_meanfield(model, observed, dtype):
-=======
 def create_Gaussian_meanfield(model, observed, dtype=None):
->>>>>>> 170db8a7
     """
     Create the Meanfield posterior for Variational Inference.
 
