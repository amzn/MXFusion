--- conflicted
+++ resolved
@@ -2,10 +2,7 @@
 from uuid import uuid4
 import warnings
 import networkx as nx
-<<<<<<< HEAD
-=======
 import networkx.algorithms.dag
->>>>>>> d1300989
 from ..components import Distribution, Factor, ModelComponent, Variable, VariableType
 from ..modules.module import Module
 from ..common.exceptions import ModelSpecificationError, InferenceError
@@ -173,11 +170,7 @@
 
         return self._var_ties
 
-<<<<<<< HEAD
-    def compute_log_prob(self, F, variables, targets=None):
-=======
     def log_pdf(self, F, variables, targets=None):
->>>>>>> d1300989
         """
         Compute the logarithm of the probability/probability density of a set of random variables in the factor graph. The set of random
         variables are specified in the "target" argument and any necessary conditional variables are specified in the "conditionals" argument.
