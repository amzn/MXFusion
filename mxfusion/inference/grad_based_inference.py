# Copyright 2018 Amazon.com, Inc. or its affiliates. All Rights Reserved.
#
#   Licensed under the Apache License, Version 2.0 (the "License").
#   You may not use this file except in compliance with the License.
#   A copy of the License is located at
#
#       http://www.apache.org/licenses/LICENSE-2.0
#
#   or in the "license" file accompanying this file. This file is distributed
#   on an "AS IS" BASIS, WITHOUT WARRANTIES OR CONDITIONS OF ANY KIND, either
#   express or implied. See the License for the specific language governing
#   permissions and limitations under the License.
# ==============================================================================


from .inference import Inference
from .batch_loop import BatchInferenceLoop
from .minibatch_loop import MinibatchInferenceLoop


class GradBasedInference(Inference):
    """
    The abstract class for gradient-based inference methods.
    An inference method consists of a few components: the applied inference algorithm, the model definition
    (optionally a definition of posterior approximation), the inference parameters.

    :param inference_algorithm: The applied inference algorithm
    :type inference_algorithm: InferenceAlgorithm
    :param grad_loop: The reference to the main loop of gradient optimization
    :type grad_loop: GradLoop
    :param constants: Specify a list of model variables as constants
    :type constants: {Variable: mxnet.ndarray}
    :param hybridize: Whether to hybridize the MXNet Gluon block of the inference method.
    :type hybridize: boolean
    :param dtype: data type for internal numerical representation
    :type dtype: {numpy.float64, numpy.float32, 'float64', 'float32'}
    :param context: The MXNet context
    :type context: {mxnet.cpu or mxnet.gpu}
    """
    def __init__(self, inference_algorithm, grad_loop=None, constants=None,
                 hybridize=False, dtype=None, context=None):
        if grad_loop is None:
            grad_loop = BatchInferenceLoop()
        super(GradBasedInference, self).__init__(
            inference_algorithm=inference_algorithm, constants=constants,
            hybridize=hybridize, dtype=dtype, context=context)
        self._grad_loop = grad_loop

    def create_executor(self):
        """
        Return a MXNet Gluon block responsible for the execution of the inference method.
        """
        from .minibatch_loop import MinibatchInferenceLoop
        if isinstance(self._grad_loop, MinibatchInferenceLoop):
            rv_scaling = self._grad_loop.rv_scaling
        else:
            rv_scaling = None
        infr = self._inference_algorithm.create_executor(
            data_def=self.observed_variable_UUIDs, params=self.params,
            var_ties=self.params.var_ties, rv_scaling=rv_scaling)
        if self._hybridize:
            infr.hybridize()
        infr.initialize(ctx=self.mxnet_context)
        return infr

    def run(self, optimizer='adam', learning_rate=1e-3, max_iter=2000,
            verbose=False, callback=None, **kwargs):
        """
        Run the inference method.

        :param optimizer: the choice of optimizer (default: 'adam')
        :type optimizer: str
        :param learning_rate: the learning rate of the gradient optimizer (default: 0.001)
        :type learning_rate: float
        :param max_iter: the maximum number of iterations of gradient optimization
        :type max_iter: int
        :param verbose: whether to print per-iteration messages.
        :type verbose: boolean
<<<<<<< HEAD
        :param callback: Callback function for custom print statements
        :type callback: func
=======
>>>>>>> 80d95618
        :param kwargs: The keyword arguments specify the data for inferences. The key of each argument is the name of
        the corresponding variable in model definition and the value of the argument is the data in numpy array format.
        """
        data = [kwargs[v] for v in self.observed_variable_names]
        ignored = [kwargs['ignored'][v] for v in self.observed_variable_names
                   if 'ignored' in kwargs and v in kwargs['ignored']]
        self.initialize(**kwargs)

        infr = self.create_executor()
        return self._grad_loop.run(
            infr_executor=infr, data=data, param_dict=self.params.param_dict,
            ctx=self.mxnet_context, optimizer=optimizer,
            learning_rate=learning_rate, max_iter=max_iter, verbose=verbose, callback=callback)


class GradIteratorBasedInference(Inference):
    """
    An inference method consists of a few components: the applied inference algorithm, the model definition
    (optionally a definition of posterior approximation), the inference parameters.

    :param inference_algorithm: The applied inference algorithm
    :type inference_algorithm: InferenceAlgorithm
    :param grad_loop: The reference to the main loop of gradient optimization
    :type grad_loop: GradLoop
    :param constants: Specify a list of model variables as constants
    :type constants: {Variable: mxnet.ndarray}
    :param hybridize: Whether to hybridize the MXNet Gluon block of the inference method.
    :type hybridize: boolean
    :param dtype: data type for internal numerical representation
    :type dtype: {numpy.float64, numpy.float32, 'float64', 'float32'}
    :param context: The MXNet context
    :type context: {mxnet.cpu or mxnet.gpu}
    """
    def __init__(self, inference_algorithm, grad_loop=None, constants=None,
                 hybridize=False, dtype=None, context=None):
        if grad_loop is None:
            grad_loop = MinibatchInferenceLoop()
        super().__init__(
            inference_algorithm=inference_algorithm, constants=constants,
            hybridize=hybridize, dtype=dtype, context=context)
        self._grad_loop = grad_loop

    def run(self, data, optimizer='adam', learning_rate=1e-3, max_iter=2000, verbose=False, callback=None, **kwargs):
        """
        Run the inference method.

        :param optimizer: the choice of optimizer (default: 'adam')
        :type optimizer: str
        :param learning_rate: the learning rate of the gradient optimizer (default: 0.001)
        :type learning_rate: float
        :param max_iter: the maximum number of iterations of gradient optimization
        :type max_iter: int
        :param verbose: whether to print per-iteration messages.
        :type verbose: boolean
        :param callback: Callback function for custom print statements
        :type callback: func
        :param kwargs: The keyword arguments specify the data for inferences. The key of each argument is the name of
        the corresponding variable in model definition and the value of the argument is the data in numpy array format.
        """
        # data = [kwargs[v] for v in self.observed_variable_names]

        if not self._initialized:
            raise ValueError("This inference method must be manually initialised, since we don't know the shapes"
                             "ahead of time.")

        infr = self.create_executor()
        return self._grad_loop.run(
            infr_executor=infr, data=data, param_dict=self.params.param_dict,
            ctx=self.mxnet_context, optimizer=optimizer,
            learning_rate=learning_rate, max_iter=max_iter, verbose=verbose, callback=callback)<|MERGE_RESOLUTION|>--- conflicted
+++ resolved
@@ -76,11 +76,8 @@
         :type max_iter: int
         :param verbose: whether to print per-iteration messages.
         :type verbose: boolean
-<<<<<<< HEAD
         :param callback: Callback function for custom print statements
         :type callback: func
-=======
->>>>>>> 80d95618
         :param kwargs: The keyword arguments specify the data for inferences. The key of each argument is the name of
         the corresponding variable in model definition and the value of the argument is the data in numpy array format.
         """
