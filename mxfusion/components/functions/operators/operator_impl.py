--- conflicted
+++ resolved
@@ -66,20 +66,6 @@
 def log(F, data):
     return F.log(data)
 
-<<<<<<< HEAD
-@MXNetOperatorDecorator(name='logistic', args=['data'], inputs=['data'])
-def logistic(F, data):
-    return F.divide(1, F.add(1, F.exp(-data)))
-
-
-@MXNetOperatorDecorator(name='logistic', args=['data'], inputs=['data'])
-def logistic(F, data):
-    return F.divide(1, F.add(1, F.exp(-data)))
-
-
-
-=======
->>>>>>> 80d95618
 
 """ Aggregation """
 
