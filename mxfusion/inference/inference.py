# Copyright 2018 Amazon.com, Inc. or its affiliates. All Rights Reserved.
#
#   Licensed under the Apache License, Version 2.0 (the "License").
#   You may not use this file except in compliance with the License.
#   A copy of the License is located at
#
#       http://www.apache.org/licenses/LICENSE-2.0
#
#   or in the "license" file accompanying this file. This file is distributed
#   on an "AS IS" BASIS, WITHOUT WARRANTIES OR CONDITIONS OF ANY KIND, either
#   express or implied. See the License for the specific language governing
#   permissions and limitations under the License.
# ==============================================================================


import warnings
import io
import json
import numpy as np
import mxnet as mx
import zipfile
from .inference_parameters import InferenceParameters
from ..common.config import get_default_device, get_default_dtype
from ..common.exceptions import InferenceError, SerializationError
from ..util.inference import discover_shape_constants, init_outcomes
from ..models import FactorGraph, Model, Posterior
from ..util.serialization import ModelComponentEncoder, make_numpy, load_json_from_zip, load_parameters, \
                                 FILENAMES, DEFAULT_ZIP, ENCODINGS, SERIALIZATION_VERSION


class Inference(object):
    """
    Abstract class defining an inference method that can be applied to a model.
    An inference method consists of a few components: the applied inference algorithm,
    the model definition (optionally a definition of posterior
    approximation), and the inference parameters.

    :param inference_algorithm: The applied inference algorithm
    :type inference_algorithm: InferenceAlgorithm
    :param constants: Specify a list of model variables as constants
    :type constants: {Variable: mxnet.ndarray}
    :param hybridize: Whether to hybridize the MXNet Gluon block of the inference method.
    :type hybridize: boolean
    :param dtype: data type for internal numerical representation
    :type dtype: {numpy.float64, numpy.float32, 'float64', 'float32'}
    :param context: The MXNet context
    :type context: {mxnet.cpu or mxnet.gpu}
    """

    def __init__(self, inference_algorithm, constants=None,
                 hybridize=False, dtype=None, context=None):
        self.dtype = dtype if dtype is not None else get_default_dtype()
        self.mxnet_context = context if context is not None else get_default_device()
        self._hybridize = hybridize
        self._graphs = inference_algorithm.graphs
        self._inference_algorithm = inference_algorithm
        self.params = InferenceParameters(constants=constants,
                                          dtype=self.dtype,
                                          context=self.mxnet_context)
        self._initialized = False

    def print_params(self):
        """
<<<<<<< HEAD
        Returns a string with the inference parameters nicely formatted for display, showing which model they came from and their name + uuid.
=======
        Returns a string with the inference parameters nicely formatted for display, showing which model they came from
        and their name + uuid.
>>>>>>> d23b269a

        Format:
        > infr.print_params()
        Variable(1ab23)(name=y) - (Model/Posterior(123ge2)) - (first mxnet values/shape)
        """
        def get_class_name(graph):
            if isinstance(graph, Model):
                return "Model"
            elif isinstance(graph, Posterior):
                return "Posterior"
            else:
                return "FactorGraph"
        string = ""
        for param_uuid, param in self.params.param_dict.items():
            temp = [(graph,graph[param_uuid]) for i,graph in enumerate(self._graphs) if param_uuid in graph]
            graph, var_param = temp[0]
            string += "{} in {}({}) : {} \n\n".format(var_param, get_class_name(graph), graph._uuid[:5], param.data())
        return string

    @property
    def observed_variables(self):
        return self._inference_algorithm.observed_variables

    @property
    def observed_variable_UUIDs(self):
        return self._inference_algorithm.observed_variable_UUIDs

    @property
    def observed_variable_names(self):
        return self._inference_algorithm.observed_variable_names

    @property
    def graphs(self):
        """
        Returns the list of graphs the inference algorithm operates over.
        """
        return self._graphs

    @property
    def inference_algorithm(self):
        """
        Return the reference to the used inference algorithm.
        """
        return self._inference_algorithm

    def create_executor(self):
        """
        Return a MXNet Gluon block responsible for the execution of the inference method.
        """
        infr = self._inference_algorithm.create_executor(data_def=self.observed_variable_UUIDs,
                                                         params=self.params,
                                                         var_ties=self.params.var_ties)
        if self._hybridize:
            infr.hybridize()
        infr.initialize(ctx=self.mxnet_context)
        return infr

    def _initialize_params(self):
        self.params.initialize_params(self._graphs, self.observed_variable_UUIDs)

    def initialize(self, **kw):
        """
        Initialize the inference method with the shapes of observed variables.
        The inputs of the keyword arguments are the names of the
        variables in the model definition. The values of the keyword arguments are the data of the
        corresponding variables (mxnet.ndarray)
        or their shape (tuples).
        """
        if not self._initialized:
            data = [kw[v] for v in self.observed_variable_names]
            if len(data) > 0:
                if not all(isinstance(d, type(d)) for d in data):
                    raise InferenceError("All items in the keywords must be of the same type. "
                                         "Either all shapes or all data objects.")

                if isinstance(data[0], (tuple, list)):
                    data_shapes = {i: d for i, d in zip(self.observed_variable_UUIDs, data)}
                elif isinstance(data[0], mx.nd.ndarray.NDArray):
                    data_shapes = {i: d.shape for i, d in zip(self.observed_variable_UUIDs,
                                                              data)}
                else:
                    raise InferenceError("Keywords not of type mx.nd.NDArray or tuple/list "
                                         "for shapes passed into initialization.")
                shape_constants = discover_shape_constants(data_shapes,
                                                           self._graphs)
                self.params.update_constants(shape_constants)
            self._initialize_params()
            self._initialized = True
        else:
            warnings.warn("Trying to initialize the inference twice, skipping.")
            # TODO: how to handle when initialization called twice

    def run(self, **kwargs):
        """
        Run the inference method.

        :param kwargs: The keyword arguments specify the data for inference self. The key of each argument is the name
        of the corresponding variable in model definition and the value of the argument is the data in numpy
        array format.
        :returns: the samples of target variables (if not specified, the samples of all the latent variables)
        :rtype: {UUID: samples}
        """
        data = [kwargs[v] for v in self.observed_variable_names]
        self.initialize(**kwargs)
        executor = self.create_executor()
        return executor(mx.nd.zeros(1, ctx=self.mxnet_context), *data)

    def set_initializer(self):
        """
        Configure the inference method on how to initialize variables and parameters.
        """
        pass

    def load(self,
             zip_filename=DEFAULT_ZIP):
        """
        Loads back everything needed to rerun an inference algorithm from a zip file.
        See the save function for details on the structure of the zip file.

        :param zip_filename: Path to the zip file of the inference method to load back in.
                             Defaults to the default name of inference.zip
        :type zip_filename: str of zip filename
        """

        # Check version is correct
        zip_version = load_json_from_zip(zip_filename, FILENAMES['version_file'])
        if zip_version['serialization_version'] != SERIALIZATION_VERSION:
            raise SerializationError("Serialization version of saved inference \
                                     and running code are note the same.")

        # Load parameters back in

        with zipfile.ZipFile(zip_filename, 'r') as zip_file:
            mxnet_parameters = load_parameters(FILENAMES['mxnet_params'], zip_file, context=self.mxnet_context)
            mxnet_constants = load_parameters(FILENAMES['mxnet_constants'], zip_file, context=self.mxnet_context)

        variable_constants = load_json_from_zip(zip_filename,
                                                FILENAMES['variable_constants'])

        # Load graphs
        from ..util.serialization import ModelComponentDecoder
        graphs_list = load_json_from_zip(zip_filename, FILENAMES['graphs'],
                                           decoder=ModelComponentDecoder)
        graphs = FactorGraph.load_graphs(graphs_list)
        primary_model = graphs[0]
        secondary_graphs = graphs[1:]

        # { current_model_uuid : loaded_uuid}
        self._uuid_map = FactorGraph.reconcile_graphs(
            current_graphs=self.graphs,
            primary_previous_graph=primary_model,
            secondary_previous_graphs=secondary_graphs)

        new_parameters = InferenceParameters.load_parameters(
            uuid_map=self._uuid_map,
            mxnet_parameters=mxnet_parameters,
            variable_constants=variable_constants,
            mxnet_constants=mxnet_constants,
            current_params=self.params._params)
        self.params = new_parameters

        configuration = load_json_from_zip(zip_filename, FILENAMES['configuration'])
        self.load_configuration(configuration, self._uuid_map)

    def load_configuration(self, configuration, uuid_map):
        """
        Loads relevant inference configuration back from a file.
        Currently only loads the observed variables UUIDs back in,
        using the uuid_map parameter to store the
        correct current observed variables.

        :param configuration: The loaded configuration dictionary
        :type configuration: dict
        :param uuid_map: A map of previous/loaded model component
         uuids to their current variable in the loaded graph.
        :type uuid_map: { current_model_uuid : loaded_previous_uuid}
        """
        pass
        # loaded_uuid = [uuid_map[uuid] for uuid in configuration['observed']]

    def get_serializable(self):
        """
        Returns the minimum set of properties that the object needs to save in order to be
        serialized down and loaded back in properly.
        :returns: A dictionary of configuration properties needed to serialize and reload this inference method.
        :rtype: Dictionary that is JSON serializable.
        """
        return {'observed': self.observed_variable_UUIDs}

    def save(self, zip_filename=DEFAULT_ZIP):
        """
        Saves down everything needed to reload an inference algorithm.
        This method writes everything into a single zip archive, with 6 internal files.
        1. version.json - This has the version of serialization used to create the zip file.
        2. graphs.json - This is a networkx representation of all FactorGraphs used during Inference.
           See mxfusion.models.FactorGraph.save for more information.
        3. mxnet_parameters.npz - This is a numpy zip file saved using numpy.savez(), containing one file for each
           mxnet parameter in the InferenceParameters object. Each parameter is saved in a binary file named by the
           parameter's UUID.
        4. mxnet_constants.npz - The same as mxnet_parameters, except only for constant mxnet parameters.
        5. variable_constants.json - Parameters file of primitive data type constants, such as ints or floats.
           I.E. { UUID : int/float}
        6. configuration.json - This has other configuration related to inference such as the observation pattern.
        :param zip_filename: Path to and name of the zip archive to save the inference method as.
        :type zip_filename: str
        """
        # Retrieve dictionary representations of things to save
        mxnet_parameters, mxnet_constants, variable_constants = self.params.get_serializable()
        configuration = self.get_serializable()
        graphs = [g.as_json()for g in self._graphs]
        version_dict = {"serialization_version": SERIALIZATION_VERSION}

        files_to_save = []
        objects = [graphs, mxnet_parameters, mxnet_constants,
                   variable_constants, configuration, version_dict]
        ordered_filenames = [FILENAMES['graphs'], FILENAMES['mxnet_params'], FILENAMES['mxnet_constants'],
                             FILENAMES['variable_constants'], FILENAMES['configuration'], FILENAMES['version_file']]
        encodings = [ENCODINGS['json'], ENCODINGS['numpy'], ENCODINGS['numpy'],
                             ENCODINGS['json'], ENCODINGS['json'], ENCODINGS['json']]

        # Form each individual file buffer.
        for filename, obj, encoding in zip(ordered_filenames, objects, encodings):
            # For the FactorGraphs, configuration, and variable constants just write them as regular json.
            if encoding == ENCODINGS['json']:
                buffer = io.StringIO()
                json.dump(obj, buffer, ensure_ascii=False,
                          cls=ModelComponentEncoder)
            # For MXNet parameters, save them as numpy compressed zip files of arrays.
            # So a numpy-zip within the bigger zip.
            elif encoding == ENCODINGS['numpy']:
                buffer = io.BytesIO()
                np_obj = make_numpy(obj)
                np.savez(buffer, **np_obj)
            files_to_save.append((filename, buffer))

        # Form the overall zipfile stream
        zip_buffer = io.BytesIO()
        with zipfile.ZipFile(zip_buffer, "a",
                             zipfile.ZIP_DEFLATED, False) as zip_file:
            for base_name, data in files_to_save:
                zip_file.writestr(base_name, data.getvalue())

        # Finally save the actual zipfile stream to disk
        with open(zip_filename, 'wb') as f:
            f.write(zip_buffer.getvalue())


class TransferInference(Inference):
    """
    The abstract Inference method for transferring the outcome of one inference
    method to another.

    :param inference_algorithm: The applied inference algorithm
    :type inference_algorithm: InferenceAlgorithm
    :param constants: Specify a list of model variables as constants
    :type constants: {Variable: mxnet.ndarray}
    :param hybridize: Whether to hybridize
     the MXNet Gluon block of the inference method.
    :type hybridize: boolean
    :param dtype: data type for internal numerical representation
    :type dtype: {numpy.float64, numpy.float32, 'float64', 'float32'}
    :param context: The MXNet context
    :type context: {mxnet.cpu or mxnet.gpu}
    """
    def __init__(self, inference_algorithm, infr_params, var_tie=None,
                 constants=None, hybridize=False, dtype=None, context=None):
        self._var_tie = var_tie if var_tie is not None else {}
        self._inherited_params = infr_params
        super(TransferInference, self).__init__(
            inference_algorithm=inference_algorithm, constants=constants,
            hybridize=hybridize, dtype=dtype, context=context)

    def generate_executor(self, **kw):

        data_shapes = [kw[v] for v in self.observed_variable_names]
        if not self._initialized:
            # TODO This function isn't defined anywhere?
            self._initialize_run(self._var_tie, self._inherited_params,
                                 data_shapes)
            self._initialized = True

        infr = self._inference_algorithm.create_executor(
            data_def=self.observed_variable_UUIDs, params=self.params,
            var_ties=self.params.var_ties)
        if self._hybridize:
            infr.hybridize()
        infr.initialize()
        return infr

    def _initialize_params(self):
        self.params.initialize_with_carryover_params(
            self._graphs, self.observed_variable_UUIDs, self._var_tie,
            init_outcomes(self._inherited_params))<|MERGE_RESOLUTION|>--- conflicted
+++ resolved
@@ -61,12 +61,8 @@
 
     def print_params(self):
         """
-<<<<<<< HEAD
-        Returns a string with the inference parameters nicely formatted for display, showing which model they came from and their name + uuid.
-=======
         Returns a string with the inference parameters nicely formatted for display, showing which model they came from
         and their name + uuid.
->>>>>>> d23b269a
 
         Format:
         > infr.print_params()
