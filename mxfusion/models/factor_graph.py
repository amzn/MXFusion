--- conflicted
+++ resolved
@@ -276,14 +276,8 @@
                 if all(known):
                     continue
                 elif any(known):
-<<<<<<< HEAD
-                    raise InferenceError("Part of the outputs of the distribution " + f.__class__.__name__ + " has been observed!")
-                if any(v in ignored for (_, v) in f.outputs):
-                    continue
-=======
                     raise InferenceError("Part of the outputs of the distribution " +
                                          f.__class__.__name__ + " has been observed!")
->>>>>>> 80d95618
                 outcome_uuid = [v.uuid for _, v in f.outputs]
                 outcome = f.draw_samples(
                     F=F, num_samples=num_samples, variables=variables, always_return_tuple=True)
