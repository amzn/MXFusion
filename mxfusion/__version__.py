--- conflicted
+++ resolved
@@ -1,5 +1,3 @@
-<<<<<<< HEAD
-=======
 # Copyright 2018 Amazon.com, Inc. or its affiliates. All Rights Reserved.
 #
 #   Licensed under the Apache License, Version 2.0 (the "License").
@@ -15,5 +13,4 @@
 # ==============================================================================
 
 
->>>>>>> d25f479f
 __version__ = '0.2.1'