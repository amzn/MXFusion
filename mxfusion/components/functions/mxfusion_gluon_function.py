--- conflicted
+++ resolved
@@ -196,13 +196,9 @@
             MXFusionGluonFunction, self).replicate_self(attribute_map)
         replicant._gluon_block = self._gluon_block
         replicant.num_outputs = self.num_outputs
-<<<<<<< HEAD
-        replicant._gluon_parameters = replicant._create_variables_from_gluon_block(replicant._gluon_block)
-=======
         replicant._gluon_parameters = {
             k: v.replicate_self(attribute_map) for k, v in
             self._gluon_parameters.items()}
->>>>>>> da2fbefd
         replicant._input_names = copy(self._input_names)
         replicant._input_variable_names = copy(self._input_variable_names)
         replicant._output_names = copy(self._output_names)
