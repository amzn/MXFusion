--- conflicted
+++ resolved
@@ -66,20 +66,16 @@
         return mx.nd.reshape(self._samples[:np.prod(shape)], shape=shape)
 
     def sample_gamma(self, alpha=1, beta=1, shape=None, dtype=None, out=None, ctx=None, F=None):
-<<<<<<< HEAD
-        return self._sample_univariate(shape=shape, out=out)
-
-    def sample_uniform(self, low=0., high=1., shape=None, dtype=None, out=None, ctx=None, F=None):
-        return self._sample_univariate(shape=shape, out=out)
-
-    def sample_laplace(self, location=0., scale=1., shape=None, dtype=None, out=None, ctx=None, F=None):
-        return self._sample_univariate(shape=shape, out=out)
-=======
         res = mx.nd.reshape(self._samples[:np.prod(shape)], shape=alpha.shape)
         if out is not None:
             out[:] = res
         return res
->>>>>>> 53397f2e
+
+    def sample_uniform(self, low=0., high=1., shape=None, dtype=None, out=None, ctx=None, F=None):
+        return self._sample_univariate(shape=shape, out=out)
+
+    def sample_laplace(self, location=0., scale=1., shape=None, dtype=None, out=None, ctx=None, F=None):
+        return self._sample_univariate(shape=shape, out=out)
 
 
 def make_net():
