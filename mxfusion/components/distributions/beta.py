# Copyright 2018 Amazon.com, Inc. or its affiliates. All Rights Reserved.
#
#   Licensed under the Apache License, Version 2.0 (the "License").
#   You may not use this file except in compliance with the License.
#   A copy of the License is located at
#
#       http://www.apache.org/licenses/LICENSE-2.0
#
#   or in the "license" file accompanying this file. This file is distributed
#   on an "AS IS" BASIS, WITHOUT WARRANTIES OR CONDITIONS OF ANY KIND, either
#   express or implied. See the License for the specific language governing
#   permissions and limitations under the License.
# ==============================================================================


from ...common.config import get_default_MXNet_mode
from ..variables import Variable
from .univariate import UnivariateDistribution, UnivariateLogPDFDecorator, UnivariateDrawSamplesDecorator


class Beta(UnivariateDistribution):
    """
    The one-dimensional beta distribution. The beta distribution can be defined over a scalar random variable or an
    array of random variables. In case of an array of random variables, a and b are broadcasted to the
    shape of the output random variable (array).

    :param a: a parameter (alpha) of the beta distribution.
    :type a: Variable
    :param b: b parameter (beta) of the beta distribution.
    :type b: Variable
    :param rand_gen: the random generator (default: MXNetRandomGenerator).
    :type rand_gen: RandomGenerator
    :param dtype: the data type for float point numbers.
    :type dtype: numpy.float32 or numpy.float64
    :param ctx: the mxnet context (default: None/current context).
    :type ctx: None or mxnet.cpu or mxnet.gpu
    """
<<<<<<< HEAD
    def __init__(self, a=1, b=1, rand_gen=None, dtype=None, ctx=None):
        if not isinstance(a, Variable):
            a = Variable(value=a)
        if not isinstance(b, Variable):
            b = Variable(value=b)

=======
    def __init__(self, a, b, rand_gen=None, dtype=None, ctx=None):
>>>>>>> 73393326
        inputs = [('a', a), ('b', b)]
        input_names = [k for k, _ in inputs]
        output_names = ['random_variable']
        super(Beta, self).__init__(inputs=inputs, outputs=None,
                                   input_names=input_names,
                                   output_names=output_names,
                                   rand_gen=rand_gen, dtype=dtype, ctx=ctx)

    @UnivariateLogPDFDecorator()
    def log_pdf(self, a, b, random_variable, F=None):
        """
        Computes the logarithm of the probability density function (PDF) of the beta distribution.

        :param a: the a parameter (alpha) of the beta distribution.
        :type a: MXNet NDArray or MXNet Symbol
        :param b: the b parameter (beta) of the beta distributions.
        :type b: MXNet NDArray or MXNet Symbol
        :param random_variable: the random variable of the beta distribution.
        :type random_variable: MXNet NDArray or MXNet Symbol
        :param F: the MXNet computation mode (mxnet.symbol or mxnet.ndarray).
        :returns: log pdf of the distribution.
        :rtypes: MXNet NDArray or MXNet Symbol
        """
        F = get_default_MXNet_mode() if F is None else F

        log_x = F.log(random_variable)
        log_1_minus_x = F.log(1 - random_variable)
        log_beta_ab = F.gammaln(a) + F.gammaln(b) - F.gammaln(a + b)

        log_likelihood = F.broadcast_add((a - 1) * log_x, ((b - 1) * log_1_minus_x)) - log_beta_ab
        return log_likelihood

    @UnivariateDrawSamplesDecorator()
    def draw_samples(self, a, b, rv_shape, num_samples=1, F=None):
        """
        Draw samples from the beta distribution.

        If X and Y are independent, with X ~ Gamma(alpha, theta)$ and Y ~ Gamma(beta, theta) then
        X/(X+Y) ~ Beta(alpha, beta).

        :param a: the a parameter (alpha) of the beta distribution.
        :type a: MXNet NDArray or MXNet Symbol
        :param b: the b parameter (beta) of the beta distributions.
        :type b: MXNet NDArray or MXNet Symbol
        :param rv_shape: the shape of each sample.
        :type rv_shape: tuple
        :param num_samples: the number of drawn samples (default: one).
        :int num_samples: int
        :param F: the MXNet computation mode (mxnet.symbol or mxnet.ndarray).
        :returns: a set samples of the beta distribution.
        :rtypes: MXNet NDArray or MXNet Symbol
        """
        F = get_default_MXNet_mode() if F is None else F

        if a.shape != (num_samples, ) + rv_shape:
            raise ValueError("Shape mismatch between inputs {} and random variable {}".format(
                a.shape, (num_samples, ) + rv_shape))

        # Note output shape is determined by input dimensions
        out_shape = ()  # (num_samples,) + rv_shape

        ones = F.ones_like(a)

        # Sample X from Gamma(a, 1)
        x = self._rand_gen.sample_gamma(alpha=a, beta=ones, shape=out_shape, dtype=self.dtype, ctx=self.ctx, F=F)

        # Sample Y from Gamma(b, 1)
        y = self._rand_gen.sample_gamma(alpha=b, beta=ones, shape=out_shape, dtype=self.dtype, ctx=self.ctx, F=F)

        # Return X / (X + Y)
        return F.broadcast_div(x, F.broadcast_add(x, y))

    @staticmethod
    def define_variable(a=1., b=1., shape=None, rand_gen=None,
                        dtype=None, ctx=None):
        """
        Creates and returns a random variable drawn from a beta distribution.

        :param a: The a parameter (alpha) of the distribution.
        :param b: The b parameter (beta) of the distribution.
        :param shape: the shape of the random variable(s).
        :type shape: tuple or [tuple]
        :param rand_gen: the random generator (default: MXNetRandomGenerator).
        :type rand_gen: RandomGenerator
        :param dtype: the data type for float point numbers.
        :type dtype: numpy.float32 or numpy.float64
        :param ctx: the mxnet context (default: None/current context).
        :type ctx: None or mxnet.cpu or mxnet.gpu
        :returns: the random variables drawn from the beta distribution.
        :rtypes: Variable
        """
        beta = Beta(a=a, b=b, rand_gen=rand_gen, dtype=dtype, ctx=ctx)
        beta._generate_outputs(shape=shape)
        return beta.random_variable<|MERGE_RESOLUTION|>--- conflicted
+++ resolved
@@ -35,16 +35,7 @@
     :param ctx: the mxnet context (default: None/current context).
     :type ctx: None or mxnet.cpu or mxnet.gpu
     """
-<<<<<<< HEAD
-    def __init__(self, a=1, b=1, rand_gen=None, dtype=None, ctx=None):
-        if not isinstance(a, Variable):
-            a = Variable(value=a)
-        if not isinstance(b, Variable):
-            b = Variable(value=b)
-
-=======
     def __init__(self, a, b, rand_gen=None, dtype=None, ctx=None):
->>>>>>> 73393326
         inputs = [('a', a), ('b', b)]
         input_names = [k for k, _ in inputs]
         output_names = ['random_variable']
@@ -82,8 +73,8 @@
         """
         Draw samples from the beta distribution.
 
-        If X and Y are independent, with X ~ Gamma(alpha, theta)$ and Y ~ Gamma(beta, theta) then
-        X/(X+Y) ~ Beta(alpha, beta).
+        If X and Y are independent, with $X \sim \Gamma(\alpha, \theta)$ and $Y \sim \Gamma(\beta, \theta)$ then
+        $\frac {X}{X+Y}}\sim \mathrm {B} (\alpha ,\beta ).}$
 
         :param a: the a parameter (alpha) of the beta distribution.
         :type a: MXNet NDArray or MXNet Symbol
