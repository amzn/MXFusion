--- conflicted
+++ resolved
@@ -1,5 +1,3 @@
-<<<<<<< HEAD
-=======
 # Copyright 2018 Amazon.com, Inc. or its affiliates. All Rights Reserved.
 #
 #   Licensed under the Apache License, Version 2.0 (the "License").
@@ -15,7 +13,6 @@
 # ==============================================================================
 
 
->>>>>>> d25f479f
 from uuid import uuid4
 import warnings
 import networkx as nx
